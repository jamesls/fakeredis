# -*- coding: utf-8 -*-
import random
import warnings
import copy
from ctypes import CDLL, POINTER, c_double, c_char_p, pointer
from ctypes.util import find_library
from collections import MutableMapping
from datetime import datetime, timedelta
import operator
import sys
import threading
import time
import types
import re
import functools
import uuid
from itertools import count, islice

import redis
from redis.exceptions import ResponseError, LockError
from redis.utils import dummy
import redis.client

try:
    # Python 2.6, 2.7
    from Queue import Queue, Empty
except:
    # Python 3
    from queue import Queue, Empty

PY2 = sys.version_info[0] == 2


__version__ = '0.13.1'


if PY2:
    DEFAULT_ENCODING = 'utf-8'
    int_types = (int, long)  # noqa: F821
    text_type = unicode  # noqa: F821
    string_types = (str, unicode)  # noqa: F821
    redis_string_types = (str, unicode, bytes)  # noqa: F821
    byte_to_int = ord

    def to_bytes(x, charset=DEFAULT_ENCODING, errors='strict'):
        if isinstance(x, unicode):  # noqa: F821
            return x.encode(charset, errors)
        if isinstance(x, bytes):
            return x
        if isinstance(x, float):
            return repr(x)
        if isinstance(x, (bytearray, buffer)) or hasattr(x, '__str__'):  # noqa: F821
            return bytes(x)
        if hasattr(x, '__unicode__'):
            return unicode(x).encode(charset, errors)  # noqa: F821
        raise TypeError('expected bytes or unicode, not ' + type(x).__name__)

    def iteritems(d):
        return d.iteritems()

    from urlparse import urlparse
else:
    DEFAULT_ENCODING = sys.getdefaultencoding()
    long = int
    int_types = (int,)
    basestring = str
    text_type = str
    string_types = (str,)
    redis_string_types = (bytes, str)

    def byte_to_int(b):
        if isinstance(b, int):
            return b
        raise TypeError('an integer is required')

    def to_bytes(x, charset=sys.getdefaultencoding(), errors='strict'):
        if isinstance(x, (bytes, bytearray, memoryview)):  # noqa: F821
            return bytes(x)
        if isinstance(x, str):
            return x.encode(charset, errors)
        if isinstance(x, float):
            return repr(x).encode(charset, errors)
        if hasattr(x, '__str__'):
            return str(x).encode(charset, errors)
        raise TypeError('expected bytes or str, not ' + type(x).__name__)

    def iteritems(d):
        return iter(d.items())

    from urllib.parse import urlparse


DATABASES = {}

_libc_library = find_library('c') or find_library('msvcrt') or find_library('System')

if not _libc_library:
    raise ImportError('fakeredis: unable to find libc or equivalent')

_libc = CDLL(_libc_library)
_libc.strtod.restype = c_double
_libc.strtod.argtypes = [c_char_p, POINTER(c_char_p)]
_strtod = _libc.strtod


_WRONGTYPE_MSG = \
    "WRONGTYPE Operation against a key holding the wrong kind of value"


def timedelta_total_seconds(delta):
    return delta.days * 86400 + delta.seconds + delta.microseconds / 1E6


class _StrKeyDict(MutableMapping):
    def __init__(self, *args, **kwargs):
        self._dict = dict(*args, **kwargs)

    def __getitem__(self, key):
        return self._dict[to_bytes(key)]

    def __setitem__(self, key, value):
        self._dict[to_bytes(key)] = value

    def __delitem__(self, key):
        del self._dict[to_bytes(key)]

    def __len__(self):
        return len(self._dict)

    def __iter__(self):
        return iter(self._dict)

    def copy(self):
        new_copy = self.__class__()
        new_copy.update(self._dict)
        return new_copy

    # Not strictly necessary, but MutableMapping implements it by popping one
    # item at a time, which may have odd effects in _ExpiringDict.
    def clear(self):
        self._dict.clear()


class _ExpiringDict(_StrKeyDict):
    def __getitem__(self, key):
        bytes_key = to_bytes(key)
        value, expiration = self._dict[bytes_key]
        if expiration is not None and datetime.now() > expiration:
            del self._dict[bytes_key]
            raise KeyError(key)
        return value

    def __setitem__(self, key, value):
        self._dict[to_bytes(key)] = (value, None)

    def expire(self, key, timestamp):
        bytes_key = to_bytes(key)
        value = self._dict[bytes_key][0]
        self._dict[bytes_key] = (value, timestamp)

    def setx(self, key, value, src=None):
        """Set a value, keeping the existing expiry time if any. If
        `src` is specified, it is used as the source of the expiry
        """
        if src is None:
            src = key
        try:
            _, expiration = self._dict[to_bytes(src)]
        except KeyError:
            expiration = None
        self._dict[to_bytes(key)] = (value, expiration)

    def persist(self, key):
        bytes_key = to_bytes(key)
        try:
            value, _ = self._dict[bytes_key]
        except KeyError:
            return
        self._dict[bytes_key] = (value, None)

    def expiring(self, key):
        return self._dict[to_bytes(key)][1]

    def __iter__(self):
        def generator():
            for key, (value, expiration) in iteritems(self._dict):
                if expiration is not None and datetime.now() > expiration:
                    continue
                yield key

        return generator()


class _ZSet(_StrKeyDict):
    redis_type = b'zset'


class _Hash(_StrKeyDict):
    redis_type = b'hash'


def DecodeGenerator(gen):
    for item in gen:
        yield _decode(item)


def _decode(value):
    if isinstance(value, text_type):
        return value
    elif isinstance(value, bytes):
        value = value.decode(DEFAULT_ENCODING)
    elif isinstance(value, dict):
        value = dict((_decode(k), _decode(v)) for k, v in value.items())
    elif isinstance(value, (list, set, tuple)):
        value = value.__class__(_decode(x) for x in value)
    elif isinstance(value, types.GeneratorType):
        value = DecodeGenerator(value)
    return value


def _make_decode_func(func):
    def decode_response(*args, **kwargs):
        val = _decode(func(*args, **kwargs))
        return val
    return decode_response


def _patch_responses(obj, decorator):
    for attr_name in dir(obj):
        attr = getattr(obj, attr_name)
        if not callable(attr) or attr_name.startswith('_'):
            continue
        func = decorator(attr)
        setattr(obj, attr_name, func)


def _lua_bool_ok(lua_runtime, value):
    # Inverse of bool_ok wrapper from redis-py
    return lua_runtime.table(ok='OK')


def _lua_reply(converter):
    def decorator(func):
        func._lua_reply = converter
        return func

    return decorator


def _remove_empty(func):
    @functools.wraps(func)
    def wrapper(self, key, *args, **kwargs):
        ret = func(self, key, *args, **kwargs)
        self._remove_if_empty(key)
        return ret

    return wrapper


def _compile_pattern(pattern):
    """Compile a glob pattern (e.g. for keys) to a bytes regex.

    fnmatch.fnmatchcase doesn't work for this, because it uses different
    escaping rules to redis, uses ! instead of ^ to negate a character set,
    and handles invalid cases (such as a [ without a ]) differently. This
    implementation was written by studying the redis implementation.
    """
    # It's easier to work with text than bytes, because indexing bytes
    # doesn't behave the same in Python 3. Latin-1 will round-trip safely.
    pattern = to_bytes(pattern).decode('latin-1')
    parts = ['^']
    i = 0
    L = len(pattern)
    while i < L:
        c = pattern[i]
        if c == '?':
            parts.append('.')
        elif c == '*':
            parts.append('.*')
        elif c == '\\':
            if i < L - 1:
                i += 1
            parts.append(re.escape(pattern[i]))
        elif c == '[':
            parts.append('[')
            i += 1
            if i < L and pattern[i] == '^':
                i += 1
                parts.append('^')
            while i < L:
                if pattern[i] == '\\':
                    i += 1
                    if i < L:
                        parts.append(re.escape(pattern[i]))
                elif pattern[i] == ']':
                    break
                elif i + 2 <= L and pattern[i + 1] == '-':
                    start = pattern[i]
                    end = pattern[i + 2]
                    if start > end:
                        start, end = end, start
                    parts.append(re.escape(start) + '-' + re.escape(end))
                    i += 2
                else:
                    parts.append(re.escape(pattern[i]))
                i += 1
            parts.append(']')
        else:
            parts.append(re.escape(pattern[i]))
        i += 1
    parts.append('\\Z')
    regex = ''.join(parts).encode('latin-1')
    return re.compile(regex, re.S)


# This is a copy of redis.lock.Lock, but with some bugs fixed.
class _Lock(object):
    """
    A shared, distributed Lock. Using Redis for locking allows the Lock
    to be shared across processes and/or machines.

    It's left to the user to resolve deadlock issues and make sure
    multiple clients play nicely together.
    """
    def __init__(self, redis, name, timeout=None, sleep=0.1,
                 blocking=True, blocking_timeout=None, thread_local=True):
        """
        Create a new Lock instance named ``name`` using the Redis client
        supplied by ``redis``.

        ``timeout`` indicates a maximum life for the lock.
        By default, it will remain locked until release() is called.
        ``timeout`` can be specified as a float or integer, both representing
        the number of seconds to wait.

        ``sleep`` indicates the amount of time to sleep per loop iteration
        when the lock is in blocking mode and another client is currently
        holding the lock.

        ``blocking`` indicates whether calling ``acquire`` should block until
        the lock has been acquired or to fail immediately, causing ``acquire``
        to return False and the lock not being acquired. Defaults to True.
        Note this value can be overridden by passing a ``blocking``
        argument to ``acquire``.

        ``blocking_timeout`` indicates the maximum amount of time in seconds to
        spend trying to acquire the lock. A value of ``None`` indicates
        continue trying forever. ``blocking_timeout`` can be specified as a
        float or integer, both representing the number of seconds to wait.

        ``thread_local`` indicates whether the lock token is placed in
        thread-local storage. By default, the token is placed in thread local
        storage so that a thread only sees its token, not a token set by
        another thread. Consider the following timeline:

            time: 0, thread-1 acquires `my-lock`, with a timeout of 5 seconds.
                     thread-1 sets the token to "abc"
            time: 1, thread-2 blocks trying to acquire `my-lock` using the
                     Lock instance.
            time: 5, thread-1 has not yet completed. redis expires the lock
                     key.
            time: 5, thread-2 acquired `my-lock` now that it's available.
                     thread-2 sets the token to "xyz"
            time: 6, thread-1 finishes its work and calls release(). if the
                     token is *not* stored in thread local storage, then
                     thread-1 would see the token value as "xyz" and would be
                     able to successfully release the thread-2's lock.

        In some use cases it's necessary to disable thread local storage. For
        example, if you have code where one thread acquires a lock and passes
        that lock instance to a worker thread to release later. If thread
        local storage isn't disabled in this case, the worker thread won't see
        the token set by the thread that acquired the lock. Our assumption
        is that these cases aren't common and as such default to using
        thread local storage.
        """
        self.redis = redis
        self.name = name
        self.timeout = timeout
        self.sleep = sleep
        self.blocking = blocking
        self.blocking_timeout = blocking_timeout
        self.thread_local = bool(thread_local)
        self.local = threading.local() if self.thread_local else dummy()
        self.local.token = None
        if self.timeout and self.sleep > self.timeout:
            raise LockError("'sleep' must be less than 'timeout'")

    def __enter__(self):
        # force blocking, as otherwise the user would have to check whether
        # the lock was actually acquired or not.
        self.acquire(blocking=True)
        return self

    def __exit__(self, exc_type, exc_value, traceback):
        self.release()

    def acquire(self, blocking=None, blocking_timeout=None):
        """
        Use Redis to hold a shared, distributed lock named ``name``.
        Returns True once the lock is acquired.

        If ``blocking`` is False, always return immediately. If the lock
        was acquired, return True, otherwise return False.

        ``blocking_timeout`` specifies the maximum number of seconds to
        wait trying to acquire the lock.
        """
        sleep = self.sleep
        token = to_bytes(uuid.uuid1().hex)
        if blocking is None:
            blocking = self.blocking
        if blocking_timeout is None:
            blocking_timeout = self.blocking_timeout
        stop_trying_at = None
        if blocking_timeout is not None:
            stop_trying_at = time.time() + blocking_timeout
        while 1:
            if self.do_acquire(token):
                self.local.token = token
                return True
            if not blocking:
                return False
            if stop_trying_at is not None and time.time() > stop_trying_at:
                return False
            time.sleep(sleep)

    def do_acquire(self, token):
        if self.redis.setnx(self.name, token):
            if self.timeout:
                # convert to milliseconds
                timeout = int(self.timeout * 1000)
                self.redis.pexpire(self.name, timeout)
            return True
        return False

    def release(self):
        "Releases the already acquired lock"
        expected_token = self.local.token
        if expected_token is None:
            raise LockError("Cannot release an unlocked lock")
        self.local.token = None
        self.do_release(expected_token)

    def do_release(self, expected_token):
        name = self.name

        def execute_release(pipe):
            lock_value = to_bytes(pipe.get(name))
            if lock_value != expected_token:
                raise LockError("Cannot release a lock that's no longer owned")
            pipe.multi()
            pipe.delete(name)

        self.redis.transaction(execute_release, name)

    def extend(self, additional_time):
        """
        Adds more time to an already acquired lock.

        ``additional_time`` can be specified as an integer or a float, both
        representing the number of seconds to add.
        """
        if self.local.token is None:
            raise LockError("Cannot extend an unlocked lock")
        if self.timeout is None:
            raise LockError("Cannot extend a lock with no timeout")
        return self.do_extend(additional_time)

    def do_extend(self, additional_time):
        pipe = self.redis.pipeline()
        pipe.watch(self.name)
        lock_value = to_bytes(pipe.get(self.name))
        if lock_value != self.local.token:
            raise LockError("Cannot extend a lock that's no longer owned")
        expiration = pipe.pttl(self.name)
        if expiration is None or expiration < 0:
            # Redis evicted the lock key between the previous get() and now
            # we'll handle this when we call pexpire()
            expiration = 0
        pipe.multi()
        pipe.pexpire(self.name, expiration + int(additional_time * 1000))

        try:
            response = pipe.execute()
        except redis.WatchError:
            # someone else acquired the lock
            raise LockError("Cannot extend a lock that's no longer owned")
        if not response[0]:
            # pexpire returns False if the key doesn't exist
            raise LockError("Cannot extend a lock that's no longer owned")
        return True


def _check_conn(func):
    """Used to mock connection errors"""
    @functools.wraps(func)
    def func_wrapper(*args, **kwargs):
        if not func.__self__.connected:
            raise redis.ConnectionError("FakeRedis is emulating a connection error.")
        return func(*args, **kwargs)
    return func_wrapper


def _locked(func):
    @functools.wraps(func)
    def func_wrapper(self, *args, **kwargs):
        with self._condition:
            ret = func(self, *args, **kwargs)
            # This is overkill as func might not even have modified the DB.
            # But fakeredis isn't intended to be high-performance.
            self._condition.notify_all()
            return ret
    return func_wrapper


class FakeStrictRedis(object):
    @classmethod
    def from_url(cls, url, db=None, **kwargs):
        url = urlparse(url)
        if db is None:
            try:
                db = int(url.path.replace('/', ''))
            except (AttributeError, ValueError):
                db = 0
        return cls(db=db, **kwargs)

    def __init__(self, db=0, charset='utf-8', errors='strict',
                 decode_responses=False, singleton=True, connected=True, **kwargs):
        if singleton:
            self._dbs = DATABASES
        else:
            self._dbs = {}
        if db not in self._dbs:
            self._dbs[db] = _ExpiringDict()
        self._condition = threading.Condition()
        self._db = self._dbs[db]
        self._db_num = db
        self._encoding = charset
        self._encoding_errors = errors
        self._pubsubs = []
        self._decode_responses = decode_responses
        self.connected = connected
        _patch_responses(self, _check_conn)

        if decode_responses:
            _patch_responses(self, _make_decode_func)

    @_lua_reply(_lua_bool_ok)
    @_locked
    def flushdb(self):
        self._db.clear()
        return True

    @_lua_reply(_lua_bool_ok)
    @_locked
    def flushall(self):
        for db in self._dbs.values():
            db.clear()

        del self._pubsubs[:]
        return True

    def _remove_if_empty(self, key):
        try:
            value = self._db[key]
        except KeyError:
            pass
        else:
            if not value:
                del self._db[key]

    def _get_string(self, name, default=b''):
        value = self._db.get(name, default)
        # Allow None so that default can be set as None
        if not isinstance(value, bytes) and value is not None:
            raise redis.ResponseError(_WRONGTYPE_MSG)
        return value

    def _setdefault_string(self, name):
        value = self._db.setdefault(name, b'')
        if not isinstance(value, bytes):
            raise redis.ResponseError(_WRONGTYPE_MSG)
        return value

    # Basic key commands
    @_locked
    def append(self, key, value):
        self._setdefault_string(key)
        self._db[key] += to_bytes(value)
        return len(self._db[key])

    @_locked
    def bitcount(self, name, start=0, end=-1):
        if end == -1:
            end = None
        else:
            end += 1
        try:
            s = self._get_string(name)[start:end]
            return sum([bin(byte_to_int(l)).count('1') for l in s])
        except KeyError:
            return 0

    @_locked
    def decr(self, name, amount=1):
        try:
            value = int(self._get_string(name, b'0')) - amount
            self._db.setx(name, to_bytes(value))
        except (TypeError, ValueError):
            raise redis.ResponseError("value is not an integer or out of "
                                      "range.")
        return value

    @_locked
    def exists(self, name):
        return name in self._db
    __contains__ = exists

    @_locked
    def expire(self, name, time):
        return self._expire(name, time)

    @_locked
    def pexpire(self, name, millis):
        return self._expire(name, millis, 1000)

    def _expire(self, name, time, multiplier=1):
        if isinstance(time, timedelta):
            time = int(timedelta_total_seconds(time) * multiplier)
        if not isinstance(time, int_types):
            raise redis.ResponseError("value is not an integer or out of "
                                      "range.")
        if self.exists(name):
            self._db.expire(name, datetime.now() +
                            timedelta(seconds=time / float(multiplier)))
            return True
        else:
            return False

    @_locked
    def expireat(self, name, when):
        return self._expireat(name, when)

    @_locked
    def pexpireat(self, name, when):
        return self._expireat(name, when, 1000)

    def _expireat(self, name, when, multiplier=1):
        if not isinstance(when, datetime):
            when = datetime.fromtimestamp(when / float(multiplier))
        if self.exists(name):
            self._db.expire(name, when)
            return True
        else:
            return False

    @_locked
    def echo(self, value):
        if isinstance(value, text_type):
            return value.encode('utf-8')
        return value

    @_locked
    def get(self, name):
        value = self._get_string(name, None)
        if value is not None:
            return to_bytes(value)

    @_locked
    def __getitem__(self, name):
        value = self.get(name)
        if value is not None:
            return value
        raise KeyError(name)

    @_locked
    def getbit(self, name, offset):
        """Returns a boolean indicating the value of ``offset`` in ``name``"""
        val = self._get_string(name)
        byte = offset // 8
        remaining = offset % 8
        actual_bitoffset = 7 - remaining
        try:
            actual_val = byte_to_int(val[byte])
        except IndexError:
            return 0
        return 1 if (1 << actual_bitoffset) & actual_val else 0

    @_locked
    def getset(self, name, value):
        """
        Set the value at key ``name`` to ``value`` if key doesn't exist
        Return the value at key ``name`` atomically
        """
        val = self._get_string(name, None)
        self._db[name] = to_bytes(value)
        return val

    @_locked
    def incr(self, name, amount=1):
        """
        Increments the value of ``key`` by ``amount``.  If no key exists,
        the value will be initialized as ``amount``
        """
        try:
            if not isinstance(amount, int_types):
                raise redis.ResponseError("value is not an integer or out "
                                          "of range.")
            value = int(self._get_string(name, b'0')) + amount
            self._db.setx(name, to_bytes(value))
        except (TypeError, ValueError):
            raise redis.ResponseError("value is not an integer or out of "
                                      "range.")
        return value

    @_locked
    def incrby(self, name, amount=1):
        """
        Alias for command ``incr``
        """
        return self.incr(name, amount)

    @_locked
    def incrbyfloat(self, name, amount=1.0):
        try:
            value = float(self._get_string(name, b'0')) + amount
            self._db.setx(name, to_bytes(value))
        except (TypeError, ValueError):
            raise redis.ResponseError("value is not a valid float.")
        return value

    @_locked
    def keys(self, pattern=None):
        if pattern is not None:
            regex = _compile_pattern(pattern)
        return [key for key in self._db if pattern is None or regex.match(key)]

    @_locked
    def mget(self, keys, *args):
        all_keys = self._list_or_args(keys, args)
        found = []
        if not all_keys:
            raise redis.ResponseError(
                "wrong number of arguments for 'mget' command")
        for key in all_keys:
            value = self._db.get(key)
            # Non-strings are returned as nil
            if not isinstance(value, bytes):
                value = None
            found.append(value)
        return found

    @_lua_reply(_lua_bool_ok)
    @_locked
    def mset(self, *args, **kwargs):
        if args:
            if len(args) != 1 or not isinstance(args[0], dict):
                raise redis.RedisError(
                    'MSET requires **kwargs or a single dict arg')
            kwargs.update(args[0])
        for key, val in iteritems(kwargs):
            self.set(key, val)
        return True

    @_locked
    def msetnx(self, mapping):
        """
        Sets each key in the ``mapping`` dict to its corresponding value if
        none of the keys are already set
        """
        if not any(k in self._db for k in mapping):
            for key, val in iteritems(mapping):
                self.set(key, val)
            return True
        return False

    @_locked
    def persist(self, name):
        self._db.persist(name)

    def ping(self):
        return True

    @_lua_reply(_lua_bool_ok)
    @_locked
    def rename(self, src, dst):
        try:
            value = self._db[src]
        except KeyError:
            raise redis.ResponseError("No such key: %s" % src)
        self._db.setx(dst, value, src=src)
        del self._db[src]
        return True

    @_locked
    def renamenx(self, src, dst):
        if dst in self._db:
            return False
        else:
            return self.rename(src, dst)

    @_locked
    def set(self, name, value, ex=None, px=None, nx=False, xx=False):
        if (not nx and not xx) or (nx and self._db.get(name, None) is None) \
                or (xx and not self._db.get(name, None) is None):
            if ex is not None:
                if isinstance(ex, timedelta):
                    ex = ex.seconds + ex.days * 24 * 3600
                if ex <= 0:
                    raise ResponseError('invalid expire time in SETEX')
                self._db[name] = to_bytes(value)
                self._db.expire(name, datetime.now() +
                                timedelta(seconds=ex))
            elif px is not None:
                if isinstance(px, timedelta):
                    ms = int(px.microseconds / 1000)
                    px = (px.seconds + px.days * 24 * 3600) * 1000 + ms
                if px <= 0:
                    raise ResponseError('invalid expire time in SETEX')
                self._db[name] = to_bytes(value)
                self._db.expire(name, datetime.now() +
                                timedelta(milliseconds=px))
            else:
                self._db[name] = to_bytes(value)
            return True
        else:
            return None

    __setitem__ = set

    @_locked
    def setbit(self, name, offset, value):
        val = self._get_string(name, b'\x00')
        byte = offset // 8
        remaining = offset % 8
        actual_bitoffset = 7 - remaining
        if len(val) - 1 < byte:
            # We need to expand val so that we can set the appropriate
            # bit.
            needed = byte - (len(val) - 1)
            val += b'\x00' * needed
        old_byte = byte_to_int(val[byte])
        if value == 1:
            new_byte = old_byte | (1 << actual_bitoffset)
        else:
            new_byte = old_byte & ~(1 << actual_bitoffset)
        old_value = value if old_byte == new_byte else not value
        reconstructed = bytearray(val)
        reconstructed[byte] = new_byte
        self._db.setx(name, bytes(reconstructed))
        return bool(old_value)

    @_locked
    def setex(self, name, time, value):
        if isinstance(time, timedelta):
            time = int(timedelta_total_seconds(time))
        if not isinstance(time, int_types):
            raise ResponseError(
                'value is not an integer or out of range')
        return self.set(name, value, ex=time)

    @_locked
    def psetex(self, name, time_ms, value):
        if isinstance(time_ms, timedelta):
            time_ms = int(timedelta_total_seconds(time_ms) * 1000)
        if time_ms == 0:
            raise ResponseError("invalid expire time in SETEX")
        return self.set(name, value, px=time_ms)

    @_locked
    def setnx(self, name, value):
        result = self.set(name, value, nx=True)
        # Real Redis returns False from setnx, but None from set(nx=...)
        if not result:
            return False
        return result

    @_locked
    def setrange(self, name, offset, value):
        val = self._get_string(name, b"")
        if len(val) < offset:
            val += b'\x00' * (offset - len(val))
        val = val[0:offset] + to_bytes(value) + val[offset+len(value):]
        self._db.setx(name, val)
        return len(val)

    @_locked
    def strlen(self, name):
        return len(self._get_string(name))

    @_locked
    def substr(self, name, start, end=-1):
        if end == -1:
            end = None
        else:
            end += 1
        try:
            return self._get_string(name)[start:end]
        except KeyError:
            return b''
    # Redis >= 2.0.0 this command is called getrange
    # according to the docs.
    getrange = substr

    @_locked
    def ttl(self, name):
        return self._ttl(name)

    @_locked
    def pttl(self, name):
        return self._ttl(name, 1000)

    def _ttl(self, name, multiplier=1):
        if name not in self._db:
            return -2

        exp_time = self._db.expiring(name)
        if not exp_time:
            return -1

        now = datetime.now()
        if now > exp_time:
            return None
        else:
            return long(round(((exp_time - now).days * 3600 * 24 +
                        (exp_time - now).seconds +
                        (exp_time - now).microseconds / 1E6) * multiplier))

    @_locked
    def type(self, name):
        key = self._db.get(name)
        if hasattr(key.__class__, 'redis_type'):
            return key.redis_type
        if isinstance(key, redis_string_types):
            return b'string'
        elif isinstance(key, list):
            return b'list'
        elif isinstance(key, set):
            return b'set'
        else:
            assert key is None
            return b'none'

    @_lua_reply(_lua_bool_ok)
    def watch(self, *names):
        pass

    @_lua_reply(_lua_bool_ok)
    def unwatch(self):
        pass

    @_locked
    def delete(self, *names):
        deleted = 0
        for name in names:
            try:
                del self._db[name]
                deleted += 1
            except KeyError:
                continue
        return deleted

    @_locked
    def sort(self, name, start=None, num=None, by=None, get=None, desc=False,
             alpha=False, store=None):
        """Sort and return the list, set or sorted set at ``name``.

        ``start`` and ``num`` allow for paging through the sorted data

        ``by`` allows using an external key to weight and sort the items.
            Use an "*" to indicate where in the key the item value is located

        ``get`` allows for returning items from external keys rather than the
            sorted data itself.  Use an "*" to indicate where int he key
            the item value is located

        ``desc`` allows for reversing the sort

        ``alpha`` allows for sorting lexicographically rather than numerically

        ``store`` allows for storing the result of the sort into
            the key ``store``

        """
        if (start is None and num is not None) or \
                (start is not None and num is None):
            raise redis.RedisError(
                "RedisError: ``start`` and ``num`` must both be specified")
        try:
            data = self._db[name]
            if not isinstance(data, (list, set, _ZSet)):
                raise redis.ResponseError(_WRONGTYPE_MSG)
            data = list(data)
            if by is not None:
                # _sort_using_by_arg mutates data so we don't
                # need need a return value.
                self._sort_using_by_arg(data, by=by)
            elif not alpha:
                data.sort(key=self._strtod_key_func)
            else:
                data.sort()
            if desc:
                data = list(reversed(data))
            if not (start is None and num is None):
                data = data[start:start + num]
            if store is not None:
                self._db[store] = data
                return len(data)
            else:
                return self._retrieve_data_from_sort(data, get)
        except KeyError:
            return []

    @_locked
    def eval(self, script, numkeys, *keys_and_args):
        from lupa import LuaRuntime, LuaError

        if any(
            isinstance(numkeys, t) for t in (text_type, str, bytes)
        ):
            try:
                numkeys = int(numkeys)
            except ValueError:
                # Non-numeric string will be handled below.
                pass
        if not isinstance(numkeys, int_types):
            raise ResponseError("value is not an integer or out of range")
        elif numkeys > len(keys_and_args):
            raise ResponseError("Number of keys can't be greater than number of args")
        elif numkeys < 0:
            raise ResponseError("Number of keys can't be negative")

        keys_and_args = [to_bytes(v) for v in keys_and_args]
        lua_runtime = LuaRuntime(unpack_returned_tuples=True)

        set_globals = lua_runtime.eval(
            """
            function(keys, argv, redis_call, redis_pcall)
                redis = {}
                redis.call = redis_call
                redis.pcall = redis_pcall
                redis.error_reply = function(msg) return {err=msg} end
                redis.status_reply = function(msg) return {ok=msg} end
                KEYS = keys
                ARGV = argv
            end
            """
        )
        expected_globals = set()
        set_globals(
            lua_runtime.table_from(keys_and_args[:numkeys]),
            lua_runtime.table_from(keys_and_args[numkeys:]),
            functools.partial(self._lua_redis_call, lua_runtime, expected_globals),
            functools.partial(self._lua_redis_pcall, lua_runtime, expected_globals)
        )
        expected_globals.update(lua_runtime.globals().keys())

        try:
            result = lua_runtime.execute(script)
        except LuaError as ex:
            raise ResponseError(ex)

        self._check_for_lua_globals(lua_runtime, expected_globals)

        return self._convert_lua_result(result, nested=False)

    def _convert_redis_result(self, lua_runtime, result):
        if isinstance(result, dict):
            converted = [
                i
                for item in result.items()
                for i in item
            ]
            return lua_runtime.table_from(converted)
        elif isinstance(result, set):
            converted = sorted(
                self._convert_redis_result(lua_runtime, item)
                for item in result
            )
            return lua_runtime.table_from(converted)
        elif isinstance(result, (list, set, tuple)):
            converted = [
                self._convert_redis_result(lua_runtime, item)
                for item in result
            ]
            return lua_runtime.table_from(converted)
        elif isinstance(result, bool):
            return int(result)
        elif isinstance(result, float):
            return to_bytes(result)
        elif result is None:
            return False
        else:
            return result

    def _convert_lua_result(self, result, nested=True):
        from lupa import lua_type
        if lua_type(result) == 'table':
            for key in ('ok', 'err'):
                if key in result:
                    msg = self._convert_lua_result(result[key])
                    if not isinstance(msg, bytes):
                        raise ResponseError("wrong number or type of arguments")
                    if key == 'ok':
                        return msg
                    elif nested:
                        return ResponseError(msg)
                    else:
                        raise ResponseError(msg)
            # Convert Lua tables into lists, starting from index 1, mimicking the behavior of StrictRedis.
            result_list = []
            for index in count(1):
                if index not in result:
                    break
                item = result[index]
                result_list.append(self._convert_lua_result(item))
            return result_list
        elif isinstance(result, text_type):
            return to_bytes(result)
        elif isinstance(result, float):
            return int(result)
        elif isinstance(result, bool):
            return 1 if result else None
        return result

    def _check_for_lua_globals(self, lua_runtime, expected_globals):
        actual_globals = set(lua_runtime.globals().keys())
        if actual_globals != expected_globals:
            raise ResponseError(
                "Script attempted to set a global variables: %s" % ", ".join(
                    actual_globals - expected_globals
                )
            )

    def _lua_redis_pcall(self, lua_runtime, expected_globals, op, *args):
        try:
            return self._lua_redis_call(lua_runtime, expected_globals, op, *args)
        except Exception as ex:
            return lua_runtime.table_from({"err": str(ex)})

    def _lua_redis_call(self, lua_runtime, expected_globals, op, *args):
        # Check if we've set any global variables before making any change.
        self._check_for_lua_globals(lua_runtime, expected_globals)
        # These commands aren't necessarily all implemented, but if op is not one of these commands, we expect
        # a ResponseError for consistency with Redis
        commands = [
            'append', 'auth', 'bitcount', 'bitfield', 'bitop', 'bitpos', 'blpop', 'brpop', 'brpoplpush',
            'decr', 'decrby', 'del', 'dump', 'echo', 'eval', 'evalsha', 'exists', 'expire', 'expireat',
            'flushall', 'flushdb', 'geoadd', 'geodist', 'geohash', 'geopos', 'georadius', 'georadiusbymember',
            'get', 'getbit', 'getrange', 'getset', 'hdel', 'hexists', 'hget', 'hgetall', 'hincrby',
            'hincrbyfloat', 'hkeys', 'hlen', 'hmget', 'hmset', 'hscan', 'hset', 'hsetnx', 'hstrlen', 'hvals',
            'incr', 'incrby', 'incrbyfloat', 'info', 'keys', 'lindex', 'linsert', 'llen', 'lpop', 'lpush',
            'lpushx', 'lrange', 'lrem', 'lset', 'ltrim', 'mget', 'migrate', 'move', 'mset', 'msetnx',
            'object', 'persist', 'pexpire', 'pexpireat', 'pfadd', 'pfcount', 'pfmerge', 'ping', 'psetex',
            'psubscribe', 'pttl', 'publish', 'pubsub', 'punsubscribe', 'rename', 'renamenx', 'restore',
            'rpop', 'rpoplpush', 'rpush', 'rpushx', 'sadd', 'scan', 'scard', 'sdiff', 'sdiffstore', 'select',
            'set', 'setbit', 'setex', 'setnx', 'setrange', 'shutdown', 'sinter', 'sinterstore', 'sismember',
            'slaveof', 'slowlog', 'smembers', 'smove', 'sort', 'spop', 'srandmember', 'srem', 'sscan',
            'strlen', 'subscribe', 'sunion', 'sunionstore', 'swapdb', 'touch', 'ttl', 'type', 'unlink',
            'unsubscribe', 'wait', 'watch', 'zadd', 'zcard', 'zcount', 'zincrby', 'zinterstore', 'zlexcount',
            'zrange', 'zrangebylex', 'zrangebyscore', 'zrank', 'zrem', 'zremrangebylex', 'zremrangebyrank',
            'zremrangebyscore', 'zrevrange', 'zrevrangebylex', 'zrevrangebyscore', 'zrevrank', 'zscan',
            'zscore', 'zunionstore'
        ]

        op = op.lower()
        if op not in commands:
            raise ResponseError("Unknown Redis command called from Lua script")
        special_cases = {
            'del': FakeStrictRedis.delete,
            'decrby': FakeStrictRedis.decr,
            'incrby': FakeStrictRedis.incr
        }
        func = special_cases[op] if op in special_cases else getattr(FakeStrictRedis, op)
        result = func(self, *args)
        converter = getattr(func, '_lua_reply', self._convert_redis_result)
        return converter(lua_runtime, result)

    def _retrieve_data_from_sort(self, data, get):
        if get is not None:
            if isinstance(get, string_types):
                get = [get]
            new_data = []
            for k in data:
                for g in get:
                    single_item = self._get_single_item(k, g)
                    new_data.append(single_item)
            data = new_data
        return data

    def _get_single_item(self, k, g):
        g = to_bytes(g)
        if b'*' in g:
            g = g.replace(b'*', k)
            if b'->' in g:
                key, hash_key = g.split(b'->')
                single_item = self._db.get(key, {}).get(hash_key)
            else:
                single_item = self._db.get(g)
        elif b'#' in g:
            single_item = k
        else:
            single_item = None
        return single_item

    def _strtod_key_func(self, arg):
        # str()'ing the arg is important! Don't ever remove this.
        arg = to_bytes(arg)
        end = c_char_p()
        val = _strtod(arg, pointer(end))
        # real Redis also does an isnan check, not sure if
        # that's needed here or not.
        if end.value:
            raise redis.ResponseError(
                "One or more scores can't be converted into double")
        else:
            return val

    def _sort_using_by_arg(self, data, by):
        by = to_bytes(by)

        def _by_key(arg):
            key = by.replace(b'*', arg)
            if b'->' in by:
                key, hash_key = key.split(b'->')
                return self._db.get(key, {}).get(hash_key)
            else:
                return self._db.get(key)

        data.sort(key=_by_key)

    def _get_list(self, name):
        value = self._db.get(name, [])
        if not isinstance(value, list):
            raise redis.ResponseError(_WRONGTYPE_MSG)
        return value

    def _get_list_or_none(self, name):
        """Like _get_list, but default value is None"""
        try:
            value = self._db[name]
            if not isinstance(value, list):
                raise redis.ResponseError(_WRONGTYPE_MSG)
            return value
        except KeyError:
            return None

    def _setdefault_list(self, name):
        value = self._db.setdefault(name, [])
        if not isinstance(value, list):
            raise redis.ResponseError(_WRONGTYPE_MSG)
        return value

    @_locked
    def lpush(self, name, *values):
        self._setdefault_list(name)[0:0] = list(reversed(
            [to_bytes(x) for x in values]))
        return len(self._db[name])

    @_locked
    def lrange(self, name, start, end):
        if end == -1:
            end = None
        else:
            end += 1
        return self._get_list(name)[start:end]

    @_locked
    def llen(self, name):
        return len(self._get_list(name))

    @_locked
    @_remove_empty
    def lrem(self, name, count, value):
        value = to_bytes(value)
        a_list = self._get_list(name)
        found = []
        for i, el in enumerate(a_list):
            if el == value:
                found.append(i)
        if count > 0:
            indices_to_remove = found[:count]
        elif count < 0:
            indices_to_remove = found[count:]
        else:
            indices_to_remove = found
        # Iterating in reverse order to ensure the indices
        # remain valid during deletion.
        for index in reversed(indices_to_remove):
            del a_list[index]
        return len(indices_to_remove)

    @_locked
    def rpush(self, name, *values):
        self._setdefault_list(name).extend([to_bytes(x) for x in values])
        return len(self._db[name])

    @_locked
    @_remove_empty
    def lpop(self, name):
        try:
            return self._get_list(name).pop(0)
        except IndexError:
            return None

    @_lua_reply(_lua_bool_ok)
    @_locked
    def lset(self, name, index, value):
        try:
            lst = self._get_list_or_none(name)
            if lst is None:
                raise redis.ResponseError("no such key")
            lst[index] = to_bytes(value)
        except IndexError:
            raise redis.ResponseError("index out of range")
        return True

    @_locked
    def rpushx(self, name, value):
        self._get_list(name).append(to_bytes(value))

    @_lua_reply(_lua_bool_ok)
    @_locked
    def ltrim(self, name, start, end):
        val = self._get_list_or_none(name)
        if val is not None:
            if end == -1:
                end = None
            else:
                end += 1
            self._db.setx(name, val[start:end])
        return True

    @_locked
    def lindex(self, name, index):
        try:
            return self._get_list(name)[index]
        except IndexError:
            return None

    @_locked
    def lpushx(self, name, value):
        self._get_list(name).insert(0, to_bytes(value))

    @_locked
    @_remove_empty
    def rpop(self, name):
        try:
            return self._get_list(name).pop()
        except IndexError:
            return None

    @_locked
    def linsert(self, name, where, refvalue, value):
        if where.lower() not in ('before', 'after'):
            raise redis.ResponseError('syntax error')
        lst = self._get_list_or_none(name)
        if lst is None:
            return 0
        else:
            refvalue = to_bytes(refvalue)
            try:
                index = lst.index(refvalue)
            except ValueError:
                return -1
            if where.lower() == 'after':
                index += 1
            lst.insert(index, to_bytes(value))
            return len(lst)

    @_locked
    def rpoplpush(self, src, dst):
        # _get_list instead of _setdefault_list at this point because we
        # don't want to create the list if nothing gets popped.
        dst_list = self._get_list(dst)
        el = self.rpop(src)
        if el is not None:
            el = to_bytes(el)
            dst_list.insert(0, el)
            self._db.setx(dst, dst_list)
        return el

    def _blocking(self, timeout, func):
        if timeout is None:
            timeout = 0
        else:
            expire = datetime.now() + timedelta(seconds=timeout)
        while True:
            ret = func()
            if ret is not None:
                return ret
            if timeout == 0:
                self._condition.wait()
            else:
                wait_for = timedelta_total_seconds(expire - datetime.now())
                if wait_for <= 0:
                    break
                self._condition.wait(wait_for)
        # Timed out
        return None

    def _bpop(self, keys, timeout, pop):
        """Implements blpop and brpop"""
        if isinstance(keys, string_types):
            keys = [to_bytes(keys)]
        else:
            keys = [to_bytes(k) for k in keys]

        def try_pop():
            for key in keys:
                lst = self._get_list(key)
                if lst:
                    ret = (key, pop(lst))
                    self._remove_if_empty(key)
                    return ret
            return None

        return self._blocking(timeout, try_pop)

    @_locked
    def blpop(self, keys, timeout=0):
        return self._bpop(keys, timeout, lambda lst: lst.pop(0))

    @_locked
    def brpop(self, keys, timeout=0):
        return self._bpop(keys, timeout, lambda lst: lst.pop())

    @_locked
    def brpoplpush(self, src, dst, timeout=0):
        return self._blocking(timeout, lambda: self.rpoplpush(src, dst))

    def _get_hash(self, name):
        value = self._db.get(name, _Hash())
        if not isinstance(value, _Hash):
            raise redis.ResponseError(_WRONGTYPE_MSG)
        return value

    def _setdefault_hash(self, name):
        value = self._db.setdefault(name, _Hash())
        if not isinstance(value, _Hash):
            raise redis.ResponseError(_WRONGTYPE_MSG)
        return value

    @_locked
    @_remove_empty
    def hdel(self, name, *keys):
        h = self._get_hash(name)
        rem = 0
        for k in keys:
            if k in h:
                del h[k]
                rem += 1
        return rem

    @_locked
    def hexists(self, name, key):
        "Returns a boolean indicating if ``key`` exists within hash ``name``"
        if self._get_hash(name).get(key) is None:
            return 0
        else:
            return 1

    @_locked
    def hget(self, name, key):
        "Return the value of ``key`` within the hash ``name``"
        return self._get_hash(name).get(key)

    @_locked
    def hstrlen(self, name, key):
        "Returns the string length of the value associated with field in the hash stored at key"
        return len(self._get_hash(name).get(key, ""))

    @_locked
    def hgetall(self, name):
        "Return a Python dict of the hash's name/value pairs"
        all_items = dict()
        all_items.update(self._get_hash(name))
        return all_items

    @_locked
    def hincrby(self, name, key, amount=1):
        "Increment the value of ``key`` in hash ``name`` by ``amount``"
        new = int(self._setdefault_hash(name).get(key, b'0')) + amount
        self._db[name][key] = to_bytes(new)
        return new

    @_locked
    def hincrbyfloat(self, name, key, amount=1.0):
        """Increment the value of key in hash name by floating amount"""
        try:
            amount = float(amount)
        except ValueError:
            raise redis.ResponseError("value is not a valid float")
        try:
            current = float(self._setdefault_hash(name).get(key, b'0'))
        except ValueError:
            raise redis.ResponseError("hash value is not a valid float")
        new = current + amount
        self._db[name][key] = to_bytes(new)
        return new

    @_locked
    def hkeys(self, name):
        "Return the list of keys within hash ``name``"
        return list(self._get_hash(name))

    @_locked
    def hlen(self, name):
        "Return the number of elements in hash ``name``"
        return len(self._get_hash(name))

    @_locked
    def hset(self, name, key, value):
        """
        Set ``key`` to ``value`` within hash ``name``
        Returns 1 if HSET created a new field, otherwise 0
        """
        key_is_new = key not in self._get_hash(name)
        self._setdefault_hash(name)[key] = to_bytes(value)
        return 1 if key_is_new else 0

    @_locked
    def hsetnx(self, name, key, value):
        """
        Set ``key`` to ``value`` within hash ``name`` if ``key`` does not
        exist.  Returns 1 if HSETNX created a field, otherwise 0.
        """
        if key in self._get_hash(name):
            return False
        self._setdefault_hash(name)[key] = to_bytes(value)
        return True

    @_locked
    def hmset(self, name, mapping):
        """
        Sets each key in the ``mapping`` dict to its corresponding value
        in the hash ``name``
        """
        if not mapping:
            raise redis.DataError("'hmset' with 'mapping' of length 0")
        new_mapping = {}
        for k, v in mapping.items():
            new_mapping[k] = to_bytes(v)
        self._setdefault_hash(name).update(new_mapping)
        return True

    @_locked
    def hmget(self, name, keys, *args):
        "Returns a list of values ordered identically to ``keys``"
        h = self._get_hash(name)
        all_keys = self._list_or_args(keys, args)
        return [h.get(k) for k in all_keys]

    @_locked
    def hvals(self, name):
        "Return the list of values within hash ``name``"
        return list(self._get_hash(name).values())

    def _get_set(self, name):
        value = self._db.get(name, set())
        if not isinstance(value, set):
            raise redis.ResponseError(_WRONGTYPE_MSG)
        return value

    def _setdefault_set(self, name):
        value = self._db.setdefault(name, set())
        if not isinstance(value, set):
            raise redis.ResponseError(_WRONGTYPE_MSG)
        return value

    @_locked
    def sadd(self, name, *values):
        "Add ``value`` to set ``name``"
        a_set = self._setdefault_set(name)
        card = len(a_set)
        a_set |= set(to_bytes(x) for x in values)
        return len(a_set) - card

    @_locked
    def scard(self, name):
        "Return the number of elements in set ``name``"
        return len(self._get_set(name))

    @_locked
    def sdiff(self, keys, *args):
        "Return the difference of sets specified by ``keys``"
        all_keys = (to_bytes(x) for x in self._list_or_args(keys, args))
        diff = self._get_set(next(all_keys)).copy()
        for key in all_keys:
            diff -= self._get_set(key)
        return diff

    @_locked
    @_remove_empty
    def sdiffstore(self, dest, keys, *args):
        """
        Store the difference of sets specified by ``keys`` into a new
        set named ``dest``.  Returns the number of keys in the new set.
        """
        diff = self.sdiff(keys, *args)
        self._db[dest] = set(to_bytes(x) for x in diff)
        return len(diff)

    @_locked
    def sinter(self, keys, *args):
        "Return the intersection of sets specified by ``keys``"
        all_keys = (to_bytes(x) for x in self._list_or_args(keys, args))
        intersect = self._get_set(next(all_keys)).copy()
        for key in all_keys:
            intersect.intersection_update(self._get_set(key))
        return intersect

    @_locked
    @_remove_empty
    def sinterstore(self, dest, keys, *args):
        """
        Store the intersection of sets specified by ``keys`` into a new
        set named ``dest``.  Returns the number of keys in the new set.
        """
        intersect = self.sinter(keys, *args)
        self._db[dest] = set(to_bytes(x) for x in intersect)
        return len(intersect)

    @_locked
    def sismember(self, name, value):
        "Return a boolean indicating if ``value`` is a member of set ``name``"
        return to_bytes(value) in self._get_set(name)

    @_locked
    def smembers(self, name):
        "Return all members of the set ``name``"
        return self._get_set(name).copy()

    @_locked
    @_remove_empty
    def smove(self, src, dst, value):
        value = to_bytes(value)
        src_set = self._get_set(src)
        dst_set = self._setdefault_set(dst)
        try:
            src_set.remove(value)
            dst_set.add(value)
            return True
        except KeyError:
            return False

    @_locked
    @_remove_empty
    def spop(self, name):
        "Remove and return a random member of set ``name``"
        try:
            return self._get_set(name).pop()
        except KeyError:
            return None

    @_locked
    def srandmember(self, name, number=None):
        """
        If ``number`` is None, returns a random member of set ``name``.

        If ``number`` is supplied, returns a list of ``number`` random
        members of set ``name``.
        """
        members = self._get_set(name)
        if not members:
            if number is not None:
                return []
            else:
                return None

        if number is None:
            index = random.randint(0, len(members) - 1)
            return list(members)[index]
        elif len(members) <= number:
            # We return them all, shuffled.
            res = list(members)
            random.shuffle(res)
            return res
        else:
            member_list = list(members)
            return [
                member_list[i] for i
                in sorted(random.sample(range(len(members)), number))
            ]

    @_locked
    @_remove_empty
    def srem(self, name, *values):
        "Remove ``value`` from set ``name``"
        a_set = self._setdefault_set(name)
        card = len(a_set)
        a_set -= set(to_bytes(x) for x in values)
        return card - len(a_set)

    @_locked
    def sunion(self, keys, *args):
        "Return the union of sets specifiued by ``keys``"
        all_keys = (to_bytes(x) for x in self._list_or_args(keys, args))
        union = self._get_set(next(all_keys)).copy()
        for key in all_keys:
            union.update(self._get_set(key))
        return union

    @_locked
    def sunionstore(self, dest, keys, *args):
        """
        Store the union of sets specified by ``keys`` into a new
        set named ``dest``.  Returns the number of keys in the new set.
        """
        union = self.sunion(keys, *args)
        self._db[dest] = set(to_bytes(x) for x in union)
        return len(union)

    def _get_zset(self, name):
        value = self._db.get(name, _ZSet())
        if not isinstance(value, _ZSet):
            raise redis.ResponseError(_WRONGTYPE_MSG)
        return value

    def _get_anyset(self, name):
        value = self._db.get(name, set())
        if not isinstance(value, (_ZSet, set)):
            raise redis.ResponseError(_WRONGTYPE_MSG)
        return value

    def _setdefault_zset(self, name):
        value = self._db.setdefault(name, _ZSet())
        if not isinstance(value, _ZSet):
            raise redis.ResponseError(_WRONGTYPE_MSG)
        return value

    def _get_zelement_range_filter_func(self, min_val, max_val):
        # This will return a filter function based on the
        # min and max values.  It takes a single argument
        # and return True if it matches the range filter
        # criteria, and False otherwise.

        # This will also handle the case when
        # min/max are '-inf', '+inf'.
        # It needs to handle exclusive intervals
        # where the min/max value is something like
        # '(0'
        #     a             <    x        <           b
        #     ^             ^             ^           ^
        # actual_min   left_comp     right_comp  actual_max
        left_comparator, actual_min = self._get_comparator_and_val(min_val)
        right_comparator, actual_max = self._get_comparator_and_val(max_val)

        def _matches(x):
            return (left_comparator(actual_min, x) and
                    right_comparator(x, actual_max))
        return _matches

    def _get_comparator_and_val(self, value):
        try:
            if isinstance(value, string_types) and value.startswith('('):
                comparator = operator.lt
                actual_value = float(value[1:])
            else:
                comparator = operator.le
                actual_value = float(value)
        except ValueError:
            raise redis.ResponseError('min or max is not a float')
        return comparator, actual_value

    def _get_zelement_lexrange_filter_func(self, min_str, max_str):
        # This will return a filter function based on the
        # min_str and max_str values.  It takes a single argument
        # and return True if it matches the range filter
        # criteria, and False otherwise.

        # This will handles inclusive '[' and exclusive '('
        # boundaries, as well as '-' and '+' which are
        # considered 'negative infinitiy string' and
        # maximum infinity string, which are handled by comparing
        # against empty string.
        #     a        < or <=    x     < or <=       b
        #     ^          ^                ^           ^
        # actual_min   left_comp     right_comp  actual_max
        min_str = to_bytes(min_str)
        max_str = to_bytes(max_str)

        left_comparator, actual_min = self._get_lexcomp_and_str(min_str)
        right_comparator, actual_max = self._get_lexcomp_and_str(max_str)

        def _matches(x):
            return (left_comparator(actual_min, x) and
                    right_comparator(x, actual_max))
        return _matches

    def _get_lexcomp_and_str(self, value):
        if value.startswith(b'('):
            comparator = operator.lt
            actual_value = value[1:]
        elif value.startswith(b'['):
            comparator = operator.le
            actual_value = value[1:]
        elif value == b'-':
            # negative infinity string -- all strings greater than
            # compares: '' < X
            comparator = operator.le
            actual_value = b''
        elif value == b'+':
            # positive infinity string -- all strings less than
            # compares: '' > X
            comparator = operator.ge
            actual_value = b''
        else:
            msg = ('min and max must start with ( or [, ' +
                   ' or min may be - and max may be +')
            raise redis.ResponseError(msg)

        return comparator, actual_value

    @_locked
    def zadd(self, name, *args, **kwargs):
        """
        Set any number of score, element-name pairs to the key ``name``. Pairs
        can be specified in two ways:

        As *args, in the form of: score1, name1, score2, name2, ...
        or as **kwargs, in the form of: name1=score1, name2=score2, ...

        The following example would add four values to the 'my-key' key:
        redis.zadd('my-key', 1.1, 'name1', 2.2, 'name2', name3=3.3, name4=4.4)
        """
        if not args and not kwargs:
            raise redis.ResponseError("wrong number of arguments for 'zadd' command")
        if len(args) % 2 != 0:
            raise redis.RedisError("ZADD requires an equal number of "
                                   "values and scores")
        zset = self._setdefault_zset(name)
        old_len = len(zset)
        for score, value in zip(*[args[i::2] for i in range(2)]):
            try:
                zset[value] = float(score)
            except ValueError:
                raise redis.ResponseError("value is not a valid float")
        for value, score in kwargs.items():
            try:
                zset[value] = float(score)
            except ValueError:
                raise redis.ResponseError("value is not a valid float")
        return len(zset) - old_len

    @_locked
    def zcard(self, name):
        "Return the number of elements in the sorted set ``name``"
        return len(self._get_zset(name))

    @_locked
    def zcount(self, name, min, max):
        found = 0
        filter_func = self._get_zelement_range_filter_func(min, max)
        for score in self._get_zset(name).values():
            if filter_func(score):
                found += 1
        return found

    @_locked
    def zincrby(self, name, value, amount=1):
        "Increment the score of ``value`` in sorted set ``name`` by ``amount``"
        d = self._setdefault_zset(name)
        score = d.get(value, 0) + amount
        d[value] = score
        return score

    @_locked
    @_remove_empty
    def zinterstore(self, dest, keys, aggregate=None):
        """
        Intersect multiple sorted sets specified by ``keys`` into
        a new sorted set, ``dest``. Scores in the destination will be
        aggregated based on the ``aggregate``, or SUM if none is provided.
        """
        if not keys:
            raise redis.ResponseError("At least one key must be specified "
                                      "for ZINTERSTORE/ZUNIONSTORE")
        # keys can be a list or a dict so it needs to be converted to
        # a list first.
        list_keys = list(keys)
        valid_keys = set(self._get_anyset(list_keys[0]))
        for key in list_keys[1:]:
            valid_keys.intersection_update(self._get_anyset(key))
        return self._zaggregate(dest, keys, aggregate,
                                lambda x: x in
                                valid_keys)

    def _apply_score_cast_func(self, items, all_items, withscores, score_cast_func):
        if not withscores:
            return items
        elif score_cast_func is float:
            # Fast path for common case
            return [(k, all_items[k]) for k in items]
        elif self._decode_responses:
            return [(k, score_cast_func(_decode(to_bytes(all_items[k])))) for k in items]
        else:
            return [(k, score_cast_func(to_bytes(all_items[k]))) for k in items]

    @_locked
    def zrange(self, name, start, end, desc=False, withscores=False, score_cast_func=float):
        """
        Return a range of values from sorted set ``name`` between
        ``start`` and ``end`` sorted in ascending order.

        ``start`` and ``end`` can be negative, indicating the end of the range.

        ``desc`` indicates to sort in descending order.

        ``withscores`` indicates to return the scores along with the values.
        The return type is a list of (value, score) pairs

        ``score_cast_func`` a callable used to cast the score return value
        """
        if end == -1:
            end = None
        else:
            end += 1
        all_items = self._get_zset(name)
        if desc:
            reverse = True
        else:
            reverse = False
        in_order = self._get_zelements_in_order(all_items, reverse)
        items = in_order[start:end]
        return self._apply_score_cast_func(items, all_items, withscores, score_cast_func)

    def _get_zelements_in_order(self, all_items, reverse=False):
        by_keyname = sorted(
            all_items.items(), key=lambda x: x[0], reverse=reverse)
        in_order = sorted(by_keyname, key=lambda x: x[1], reverse=reverse)
        return [el[0] for el in in_order]

    @_locked
    def zrangebyscore(self, name, min, max, start=None, num=None,
                      withscores=False, score_cast_func=float):
        """
        Return a range of values from the sorted set ``name`` with scores
        between ``min`` and ``max``.

        If ``start`` and ``num`` are specified, then return a slice
        of the range.

        ``withscores`` indicates to return the scores along with the values.
        The return type is a list of (value, score) pairs

        ``score_cast_func`` a callable used to cast the score return value
        """
        return self._zrangebyscore(name, min, max, start, num, withscores, score_cast_func,
                                   reverse=False)

    def _zrangebyscore(self, name, min, max, start, num, withscores, score_cast_func, reverse):
        if (start is not None and num is None) or \
                (num is not None and start is None):
            raise redis.RedisError("``start`` and ``num`` must both "
                                   "be specified")
        all_items = self._get_zset(name)
        in_order = self._get_zelements_in_order(all_items, reverse=reverse)
        filter_func = self._get_zelement_range_filter_func(min, max)
        matches = []
        for item in in_order:
            if filter_func(all_items[item]):
                matches.append(item)
        if start is not None:
            matches = matches[start:start + num]
        return self._apply_score_cast_func(matches, all_items, withscores, score_cast_func)

    @_locked
    def zrangebylex(self, name, min, max,
                    start=None, num=None):
        """
        Returns lexicographically ordered values
        from sorted set ``name`` between values ``min`` and ``max``.

        The ``min`` and ``max`` params must:
            - start with ``(`` for exclusive boundary
            - start with ``[`` (inclusive boundary)
            - equal ``-`` for negative infinite string (start)
            - equal ``+`` for positive infinite string (stop)

        If ``start`` and ``num`` are specified, then a slice
        of the range is returned.

        """
        return self._zrangebylex(name, min, max, start, num,
                                 reverse=False)

    def _zrangebylex(self, name, min, max, start, num, reverse):
        if (start is not None and num is None) or \
                (num is not None and start is None):
            raise redis.RedisError("``start`` and ``num`` must both "
                                   "be specified")
        all_items = self._get_zset(name)
        in_order = self._get_zelements_in_order(all_items, reverse=reverse)
        filter_func = self._get_zelement_lexrange_filter_func(min, max)
        matches = []
        for item in in_order:
            if filter_func(item):
                matches.append(item)
        if start is not None:
            if num < 0:
                num = len(matches)
            matches = matches[start:start + num]
        return matches

    @_locked
    def zrank(self, name, value):
        """
        Returns a 0-based value indicating the rank of ``value`` in sorted set
        ``name``
        """
        all_items = self._get_zset(name)
        in_order = sorted(all_items, key=lambda x: all_items[x])
        try:
            return in_order.index(to_bytes(value))
        except ValueError:
            return None

    @_locked
    @_remove_empty
    def zrem(self, name, *values):
        "Remove member ``value`` from sorted set ``name``"
        z = self._get_zset(name)
        rem = 0
        for v in values:
            if v in z:
                del z[v]
                rem += 1
        return rem

    @_locked
    @_remove_empty
    def zremrangebyrank(self, name, min, max):
        """
        Remove all elements in the sorted set ``name`` with ranks between
        ``min`` and ``max``. Values are 0-based, ordered from smallest score
        to largest. Values can be negative indicating the highest scores.
        Returns the number of elements removed
        """
        all_items = self._get_zset(name)
        in_order = self._get_zelements_in_order(all_items)
        num_deleted = 0
        if max == -1:
            max = None
        else:
            max += 1
        for key in in_order[min:max]:
            del all_items[key]
            num_deleted += 1
        return num_deleted

    @_locked
    @_remove_empty
    def zremrangebyscore(self, name, min, max):
        """
        Remove all elements in the sorted set ``name`` with scores
        between ``min`` and ``max``. Returns the number of elements removed.
        """
        all_items = self._get_zset(name)
        filter_func = self._get_zelement_range_filter_func(min, max)
        removed = 0
        for key in all_items.copy():
            if filter_func(all_items[key]):
                del all_items[key]
                removed += 1
        return removed

    @_locked
    @_remove_empty
    def zremrangebylex(self, name, min, max):
        """
        Remove all elements in the sorted set ``name``
        that are in lexicograpically between ``min`` and ``max``

        The ``min`` and ``max`` params must:
            - start with ``(`` for exclusive boundary
            - start with ``[`` (inclusive boundary)
            - equal ``-`` for negative infinite string (start)
            - equal ``+`` for positive infinite string (stop)
        """
        all_items = self._get_zset(name)
        filter_func = self._get_zelement_lexrange_filter_func(min, max)
        removed = 0
        for key in all_items.copy():
            if filter_func(key):
                del all_items[key]
                removed += 1
        return removed

    @_locked
    def zlexcount(self, name, min, max):
        """
        Returns a count of elements in the sorted set ``name``
        that are in lexicograpically between ``min`` and ``max``

        The ``min`` and ``max`` params must:
            - start with ``(`` for exclusive boundary
            - start with ``[`` (inclusive boundary)
            - equal ``-`` for negative infinite string (start)
            - equal ``+`` for positive infinite string (stop)
        """
        all_items = self._get_zset(name)
        filter_func = self._get_zelement_lexrange_filter_func(min, max)
        found = 0
        for key in all_items.copy():
            if filter_func(key):
                found += 1
        return found

<<<<<<< HEAD
    def zrevrange(self, name, start, end, withscores=False, score_cast_func=float):
=======
    @_locked
    def zrevrange(self, name, start, num, withscores=False, score_cast_func=float):
>>>>>>> 93e1d321
        """
        Return a range of values from sorted set ``name`` between
        ``start`` and ``end`` sorted in descending order.

        ``start`` and ``end`` can be negative, indicating the end of the range.

        ``withscores`` indicates to return the scores along with the values
        The return type is a list of (value, score) pairs

        ``score_cast_func`` a callable used to cast the score return value
        """
        return self.zrange(name, start, end, True, withscores, score_cast_func)

    @_locked
    def zrevrangebyscore(self, name, max, min, start=None, num=None,
                         withscores=False, score_cast_func=float):
        """
        Return a range of values from the sorted set ``name`` with scores
        between ``min`` and ``max`` in descending order.

        If ``start`` and ``num`` are specified, then return a slice
        of the range.

        ``withscores`` indicates to return the scores along with the values.
        The return type is a list of (value, score) pairs

        ``score_cast_func`` a callable used to cast the score return value
        """
        return self._zrangebyscore(name, min, max, start, num, withscores, score_cast_func,
                                   reverse=True)

    @_locked
    def zrevrangebylex(self, name, max, min,
                       start=None, num=None):
        """
        Returns reverse lexicographically ordered values
        from sorted set ``name`` between values ``min`` and ``max``.

        The ``min`` and ``max`` params must:
            - start with ``(`` for exclusive boundary
            - start with ``[`` (inclusive boundary)
            - equal ``-`` for negative infinite string (start)
            - equal ``+`` for positive infinite string (stop)

        If ``start`` and ``num`` are specified, then a slice
        of the range is returned.

        """
        return self._zrangebylex(name, min, max, start, num,
                                 reverse=True)

    @_locked
    def zrevrank(self, name, value):
        """
        Returns a 0-based value indicating the descending rank of
        ``value`` in sorted set ``name``
        """
        num_items = len(self._get_zset(name))
        zrank = self.zrank(name, value)
        if zrank is not None:
            return num_items - self.zrank(name, value) - 1

    @_locked
    def zscore(self, name, value):
        "Return the score of element ``value`` in sorted set ``name``"
        all_items = self._get_zset(name)
        try:
            return all_items[value]
        except KeyError:
            return None

    @_locked
    def zunionstore(self, dest, keys, aggregate=None):
        """
        Union multiple sorted sets specified by ``keys`` into
        a new sorted set, ``dest``. Scores in the destination will be
        aggregated based on the ``aggregate``, or SUM if none is provided.
        """
        if not keys:
            raise redis.ResponseError("At least one key must be specified "
                                      "for ZINTERSTORE/ZUNIONSTORE")
        self._zaggregate(dest, keys, aggregate, lambda x: True)

    def _zaggregate(self, dest, keys, aggregate, should_include):
        new_zset = _ZSet()
        if aggregate is None:
            aggregate = 'SUM'
        # This is what the actual redis client uses, so we'll use
        # the same type check.
        if isinstance(keys, dict):
            keys_weights = [(k, keys[k]) for k in keys]
        else:
            keys_weights = [(k, 1) for k in keys]
        for key, weight in keys_weights:
            current_zset = self._get_anyset(key)
            if isinstance(current_zset, set):
                # When casting set to zset redis uses a default score of 1.0
                current_zset = dict((k, 1.0) for k in current_zset)
            for el in current_zset:
                if not should_include(el):
                    continue
                if el not in new_zset:
                    new_zset[el] = current_zset[el] * weight
                elif aggregate == 'SUM':
                    new_zset[el] += current_zset[el] * weight
                elif aggregate == 'MAX':
                    new_zset[el] = max([new_zset[el],
                                        current_zset[el] * weight])
                elif aggregate == 'MIN':
                    new_zset[el] = min([new_zset[el],
                                        current_zset[el] * weight])
        self._db[dest] = new_zset

    def _list_or_args(self, keys, args):
        # Returns a single list combining keys and args.
        # Copy of list_or_args from redis-py.
        try:
            iter(keys)
            # a string or bytes instance can be iterated, but indicates
            # keys wasn't passed as a list
            if isinstance(keys, (basestring, bytes)):
                keys = [keys]
        except TypeError:
            keys = [keys]
        if args:
            keys.extend(args)
        return keys

    def pipeline(self, transaction=True, shard_hint=None):
        """Return an object that can be used to issue Redis commands in a batch.

        Arguments --
            transaction (bool) -- whether the buffered commands
                are issued atomically. True by default.
        """
        return FakePipeline(self, transaction)

    def transaction(self, func, *keys, **kwargs):
        shard_hint = kwargs.pop('shard_hint', None)
        value_from_callable = kwargs.pop('value_from_callable', False)
        watch_delay = kwargs.pop('watch_delay', None)
        # We use a for loop instead of while
        # because if the test this is being used in
        # goes wrong we don't want an infinite loop!
        with self.pipeline(True, shard_hint=shard_hint) as p:
            for _ in range(5):
                try:
                    if keys:
                        p.watch(*keys)
                    func_value = func(p)
                    exec_value = p.execute()
                    return func_value if value_from_callable else exec_value
                except redis.WatchError:
                    if watch_delay is not None and watch_delay > 0:
                        time.sleep(watch_delay)

                    continue
        raise redis.WatchError('Could not run transaction after 5 tries')

    def lock(self, name, timeout=None, sleep=0.1, blocking_timeout=None,
             lock_class=None, thread_local=True):
        if lock_class is None:
            lock_class = _Lock
        return lock_class(self, name, timeout=timeout, sleep=sleep,
                          blocking_timeout=blocking_timeout,
                          thread_local=thread_local)

    @_locked
    def pubsub(self, ignore_subscribe_messages=False):
        """
        Returns a new FakePubSub instance
        """
        ps = FakePubSub(decode_responses=self._decode_responses,
                        ignore_subscribe_messages=ignore_subscribe_messages)
        self._pubsubs.append(ps)

        return ps

    @_locked
    def publish(self, channel, message):
        """
        Loops through all available pubsub objects and publishes the
        ``message`` to them for the given ``channel``.
        """
        count = 0
        for i, ps in list(enumerate(self._pubsubs)):
            if not ps.subscribed:
                del self._pubsubs[i]
                continue

            count += ps.put(channel, message, 'message')

        return count

    # HYPERLOGLOG COMMANDS
    def pfadd(self, name, *values):
        "Adds the specified elements to the specified HyperLogLog."
        # Simulate the behavior of HyperLogLog by using SETs underneath to
        # approximate the behavior.
        result = self.sadd(name, *values)

        # Per the documentation:
        # - 1 if at least 1 HyperLogLog internal register was altered. 0 otherwise.
        return 1 if result > 0 else 0

    def pfcount(self, *sources):
        """
        Return the approximated cardinality of
        the set observed by the HyperLogLog at key(s).
        """
        return len(self.sunion(*sources))

    @_lua_reply(_lua_bool_ok)
    def pfmerge(self, dest, *sources):
        "Merge N different HyperLogLogs into a single one."
        self.sunionstore(dest, sources)
        return True

    # SCAN commands
    def _scan(self, keys, cursor, match, count):
        """
        This is the basis of most of the ``scan`` methods.

        This implementation is KNOWN to be un-performant, as it requires
        grabbing the full set of keys over which we are investigating subsets.
        """
        if cursor >= len(keys):
            return 0, []
        data = sorted(keys)
        result_cursor = cursor + count
        result_data = []

        if match is not None:
            regex = _compile_pattern(match)
            for val in islice(data, cursor, result_cursor):
                if regex.match(to_bytes(val)):
                    result_data.append(val)
        else:
            result_data = data[cursor:result_cursor]

        if result_cursor >= len(data):
            result_cursor = 0
        return result_cursor, result_data

    @_locked
    def scan(self, cursor=0, match=None, count=None):
        return self._scan(self.keys(), int(cursor), match, count or 10)

    @_locked
    def sscan(self, name, cursor=0, match=None, count=None):
        return self._scan(self.smembers(name), int(cursor), match, count or 10)

    @_locked
    def hscan(self, name, cursor=0, match=None, count=None):
        cursor, keys = self._scan(self.hkeys(name), int(cursor), match, count or 10)
        results = {}
        for k in keys:
            results[k] = self.hget(name, k)
        return cursor, results

    def scan_iter(self, match=None, count=None):
        # This is from redis-py
        cursor = '0'
        while cursor != 0:
            cursor, data = self.scan(cursor=cursor, match=match, count=count)
            for item in data:
                yield item

    def sscan_iter(self, name, match=None, count=None):
        # This is from redis-py
        cursor = '0'
        while cursor != 0:
            cursor, data = self.sscan(name, cursor=cursor,
                                      match=match, count=count)
            for item in data:
                yield item

    def hscan_iter(self, name, match=None, count=None):
        # This is from redis-py
        cursor = '0'
        while cursor != 0:
            cursor, data = self.hscan(name, cursor=cursor,
                                      match=match, count=count)
            for item in data.items():
                yield item


class FakeRedis(FakeStrictRedis):
    def setex(self, name, value, time):
        return super(FakeRedis, self).setex(name, time, value)

    def lrem(self, name, value, num=0):
        return super(FakeRedis, self).lrem(name, num, value)

    def zadd(self, name, value=None, score=None, **pairs):
        """
        For each kwarg in ``pairs``, add that item and it's score to the
        sorted set ``name``.

        The ``value`` and ``score`` arguments are deprecated.
        """
        if value is not None or score is not None:
            if value is None or score is None:
                raise redis.RedisError(
                    "Both 'value' and 'score' must be specified to ZADD")
            warnings.warn(DeprecationWarning(
                "Passing 'value' and 'score' has been deprecated. "
                "Please pass via kwargs instead."))
            pairs = {str(value): score}
        elif not pairs:
            raise redis.RedisError("ZADD is missing kwargs param")
        return super(FakeRedis, self).zadd(name, **pairs)

    def ttl(self, name):
        r = super(FakeRedis, self).ttl(name)
        return r if r >= 0 else None

    def pttl(self, name):
        r = super(FakeRedis, self).pttl(name)
        return r if r >= 0 else None


class FakePipeline(object):
    """Helper class for FakeStrictRedis to implement pipelines.

    A pipeline is a collection of commands that
    are buffered until you call ``execute``, at which
    point they are called sequentially and a list
    of their return values is returned.

    """
    def __init__(self, owner, transaction=True):
        """Create a pipeline for the specified FakeStrictRedis instance.

        Arguments --
            owner -- a FakeStrictRedis instance.

        """
        self.owner = owner
        self.transaction = transaction
        self.commands = []
        self.need_reset = False
        self.is_immediate = False
        self.watching = {}

    def __getattr__(self, name):
        """Magic method to allow FakeStrictRedis commands to be called.

        Returns a method that records the command for later.

        """
        if not hasattr(self.owner, name):
            raise AttributeError('%r: does not have attribute %r' %
                                 (self.owner, name))

        def meth(*args, **kwargs):
            if self.is_immediate:
                # Special mode during watch_multi sequence.
                return getattr(self.owner, name)(*args, **kwargs)
            self.commands.append((name, args, kwargs))
            return self

        setattr(self, name, meth)
        return meth

    def __enter__(self):
        return self

    def __exit__(self, exc_type, exc_value, traceback):
        self.reset()

    def __len__(self):
        return len(self.commands)

    def execute(self, raise_on_error=True):
        """Run all the commands in the pipeline and return the results."""
        if not self.commands:
            return []
        try:
            if self.watching:
                mismatches = [
                    (k, v, u) for (k, v, u) in
                    [(k, v, self.owner._db.get(k))
                        for (k, v) in self.watching.items()]
                    if v != u]
                if mismatches:
                    self.commands = []
                    self.watching = {}
                    raise redis.WatchError(
                        'Watched key%s %s changed' % (
                            '' if len(mismatches) == 1 else
                            's', ', '.join(k for (k, _, _) in mismatches)))
            if raise_on_error:
                ret = [getattr(self.owner, name)(*args, **kwargs)
                       for name, args, kwargs in self.commands]
            else:
                ret = []
                for name, args, kwargs in self.commands:
                    try:
                        ret.append(getattr(self.owner, name)(*args, **kwargs))
                    except Exception as exc:
                        ret.append(exc)
            return ret
        finally:
            # Redis-py will reset in all cases, so do that.
            self.commands = []
            self.watching = {}

    def watch(self, *keys):
        self.watching.update((key, copy.deepcopy(self.owner._db.get(key)))
                             for key in keys)
        self.need_reset = True
        self.is_immediate = True

    def multi(self):
        self.is_immediate = False

    def reset(self):
        self.need_reset = False


class FakePubSub(object):

    PUBLISH_MESSAGE_TYPES = ['message', 'pmessage']
    SUBSCRIBE_MESSAGE_TYPES = ['subscribe', 'psubscribe']
    UNSUBSCRIBE_MESSAGE_TYPES = ['unsubscribe', 'punsubscribe']
    PATTERN_MESSAGE_TYPES = ['psubscribe', 'punsubscribe']
    LISTEN_DELAY = 0.1          # delay between listen loops (seconds)

    def __init__(self, decode_responses=False, connected=True, *args, **kwargs):
        self.channels = {}
        self.patterns = {}
        self._q = Queue()
        self.subscribed = False
        self.connected = connected
        _patch_responses(self, _check_conn)
        if decode_responses:
            _patch_responses(self, _make_decode_func)
        self._decode_responses = decode_responses
        self.ignore_subscribe_messages = kwargs.get(
            'ignore_subscribe_messages', False)

    def _normalize(self, value):
        value = to_bytes(value)
        return _decode(value) if self._decode_responses else value

    def _normalize_keys(self, data):
        """
        normalize channel/pattern names to be either bytes or strings
        based on whether responses are automatically decoded. this saves us
        from coercing the value for each message coming in.
        """
        return dict([(self._normalize(k), v) for k, v in iteritems(data)])

    def put(self, channel, message, message_type):
        """
        Utility function to be used as the publishing entrypoint for this
        pubsub object
        """
        channel = self._normalize(channel)
        if message_type in self.SUBSCRIBE_MESSAGE_TYPES or\
                message_type in self.UNSUBSCRIBE_MESSAGE_TYPES:
            return self._send(message_type, None, channel, message)

        count = 0
        message = self._normalize(message)

        # Send the message on the given channel
        if channel in self.channels:
            count += self._send(message_type, None, channel, message)

        # See if any of the patterns match the given channel
        for pattern, pattern_obj in iteritems(self.patterns):
            match = pattern_obj['regex'].match(to_bytes(channel))
            if match:
                count += self._send('pmessage', pattern, channel, message)

        return count

    def _send(self, message_type, pattern, channel, data):
        msg = {
            'type': message_type,
            'pattern': pattern,
            'channel': channel,
            'data': data
        }

        self._q.put(msg)

        return 1

    def psubscribe(self, *args, **kwargs):
        """
        Subscribe to channel patterns.
        """

        def _subscriber(pattern, handler):
            regex = _compile_pattern(pattern)
            return {
                'regex': regex,
                'handler': handler
            }

        total_subscriptions =\
            len(self.channels.keys()) + len(self.patterns.keys())
        self._subscribe(self.patterns, 'psubscribe', total_subscriptions,
                        _subscriber, *args, **kwargs)

    def punsubscribe(self, *args):
        """
        Unsubscribes from one or more patterns.
        """
        total_subscriptions =\
            len(self.channels.keys()) + len(self.patterns.keys())
        self._usubscribe(self.patterns, 'punsubscribe', total_subscriptions,
                         *args)

    def subscribe(self, *args, **kwargs):
        """
        Subscribes to one or more given ``channels``.
        """

        def _subscriber(channel, handler):
            return handler

        total_subscriptions =\
            len(self.channels.keys()) + len(self.patterns.keys())
        self._subscribe(self.channels, 'subscribe', total_subscriptions,
                        _subscriber, *args, **kwargs)

    def _subscribe(self, subscribed_dict, message_type, total_subscriptions,
                   subscriber, *args, **kwargs):

        new_channels = {}
        if args:
            for arg in args:
                new_channels[arg] = subscriber(arg, None)

        for channel, handler in iteritems(kwargs):
            new_channels[channel] = subscriber(channel, handler)

        subscribed_dict.update(self._normalize_keys(new_channels))
        self.subscribed = True

        for channel in new_channels:
            total_subscriptions += 1
            self.put(channel, long(total_subscriptions), message_type)

    def unsubscribe(self, *args):
        """
        Unsubscribes from one or more given ``channels``.
        """
        total_subscriptions =\
            len(self.channels.keys()) + len(self.patterns.keys())
        self._usubscribe(self.channels, 'unsubscribe', total_subscriptions,
                         *args)

    def _usubscribe(self, subscribed_dict, message_type, total_subscriptions,
                    *args):

        if args:
            for channel in args:
                if self._normalize(channel) in subscribed_dict:
                    total_subscriptions -= 1
                    self.put(channel, long(total_subscriptions), message_type)
        else:
            for channel in subscribed_dict:
                total_subscriptions -= 1
                self.put(channel, long(total_subscriptions), message_type)
            subscribed_dict.clear()

        if total_subscriptions == 0:
            self.subscribed = False

    def listen(self):
        """
        Listens for queued messages and yields the to the calling process
        """
        while self.subscribed:
            message = self.get_message()
            if message:
                yield message
                continue

            time.sleep(self.LISTEN_DELAY)

    def close(self):
        """
        Stops the listen function by calling unsubscribe
        """
        self.unsubscribe()
        self.punsubscribe()

    def get_message(self, ignore_subscribe_messages=False, timeout=0):
        """
        Returns the next available message.
        """

        try:
            message = self._q.get(True, timeout)
            return self.handle_message(message, ignore_subscribe_messages)
        except Empty:
            return None

    def handle_message(self, message, ignore_subscribe_messages=False):
        """
        Parses a pubsub message. It invokes the handler of a message type,
        if the handler is available. If the message is of type ``subscribe``
        and ignore_subscribe_messages if True, then it returns None. Otherwise,
        it returns the message.
        """
        message_type = message['type']
        if message_type in self.UNSUBSCRIBE_MESSAGE_TYPES:
            subscribed_dict = None
            if message_type == 'punsubscribe':
                subscribed_dict = self.patterns
            else:
                subscribed_dict = self.channels

            try:
                channel = message['channel']
                del subscribed_dict[channel]
            except:
                pass

        if message_type in self.PUBLISH_MESSAGE_TYPES:
            # if there's a message handler, invoke it
            handler = None
            if message_type == 'pmessage':
                pattern = self.patterns.get(message['pattern'], None)
                if pattern:
                    handler = pattern['handler']
            else:
                handler = self.channels.get(message['channel'], None)
            if handler:
                handler(message)
                return None
        else:
            # this is a subscribe/unsubscribe message. ignore if we don't
            # want them
            if ignore_subscribe_messages or self.ignore_subscribe_messages:
                return None

        return message<|MERGE_RESOLUTION|>--- conflicted
+++ resolved
@@ -2108,12 +2108,8 @@
                 found += 1
         return found
 
-<<<<<<< HEAD
+    @_locked
     def zrevrange(self, name, start, end, withscores=False, score_cast_func=float):
-=======
-    @_locked
-    def zrevrange(self, name, start, num, withscores=False, score_cast_func=float):
->>>>>>> 93e1d321
         """
         Return a range of values from sorted set ``name`` between
         ``start`` and ``end`` sorted in descending order.
