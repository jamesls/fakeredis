#!/usr/bin/env python
from time import sleep, time
from redis.exceptions import ResponseError
import inspect
from functools import wraps
import sys
import threading

from nose.plugins.skip import SkipTest
from nose.plugins.attrib import attr
import redis
import redis.client

import fakeredis
from datetime import datetime, timedelta

try:
    # Python 2.6, 2.7
    from Queue import Queue
except:
    # Python 3
    from queue import Queue

PY2 = sys.version_info[0] == 2

if not PY2:
    long = int

if sys.version_info[:2] == (2, 6):
    import unittest2 as unittest
else:
    import unittest


def redis_must_be_running(cls):
    # This can probably be improved.  This will determines
    # at import time if the tests should be run, but we probably
    # want it to be when the tests are actually run.
    try:
        r = redis.StrictRedis('localhost', port=6379)
        r.ping()
    except redis.ConnectionError:
        redis_running = False
    else:
        redis_running = True
    if not redis_running:
        for name, attribute in inspect.getmembers(cls):
            if name.startswith('test_'):
                @wraps(attribute)
                def skip_test(*args, **kwargs):
                    raise SkipTest("Redis is not running.")
                setattr(cls, name, skip_test)
        cls.setUp = lambda x: None
        cls.tearDown = lambda x: None
    return cls


def key_val_dict(size=100):
    return dict([(b'key:' + bytes([i]), b'val:' + bytes([i]))
                 for i in range(size)])


class TestFakeStrictRedis(unittest.TestCase):
    def setUp(self):
        self.redis = self.create_redis()

    def tearDown(self):
        self.redis.flushall()
        del self.redis

    if sys.version_info >= (3,):
        def assertItemsEqual(self, a, b):
            return self.assertCountEqual(a, b)

    def create_redis(self, db=0):
        return fakeredis.FakeStrictRedis(db=db)

    def test_flushdb(self):
        self.redis.set('foo', 'bar')
        self.assertEqual(self.redis.keys(), [b'foo'])
        self.assertEqual(self.redis.flushdb(), True)
        self.assertEqual(self.redis.keys(), [])

    def test_set_then_get(self):
        self.assertEqual(self.redis.set('foo', 'bar'), True)
        self.assertEqual(self.redis.get('foo'), b'bar')

    def test_get_does_not_exist(self):
        self.assertEqual(self.redis.get('foo'), None)

    def test_get_with_non_str_keys(self):
        self.assertEqual(self.redis.set('2', 'bar'), True)
        self.assertEqual(self.redis.get(2), b'bar')

    def test_get_invalid_type(self):
        self.assertEqual(self.redis.hset('foo', 'key', 'value'), 1)
        with self.assertRaises(redis.ResponseError):
            self.redis.get('foo')

    def test_set_non_str_keys(self):
        self.assertEqual(self.redis.set(2, 'bar'), True)
        self.assertEqual(self.redis.get(2), b'bar')
        self.assertEqual(self.redis.get('2'), b'bar')

    def test_getbit(self):
        self.redis.setbit('foo', 3, 1)
        self.assertEqual(self.redis.getbit('foo', 0), 0)
        self.assertEqual(self.redis.getbit('foo', 1), 0)
        self.assertEqual(self.redis.getbit('foo', 2), 0)
        self.assertEqual(self.redis.getbit('foo', 3), 1)
        self.assertEqual(self.redis.getbit('foo', 4), 0)
        self.assertEqual(self.redis.getbit('foo', 100), 0)

    def test_multiple_bits_set(self):
        self.redis.setbit('foo', 1, 1)
        self.redis.setbit('foo', 3, 1)
        self.redis.setbit('foo', 5, 1)

        self.assertEqual(self.redis.getbit('foo', 0), 0)
        self.assertEqual(self.redis.getbit('foo', 1), 1)
        self.assertEqual(self.redis.getbit('foo', 2), 0)
        self.assertEqual(self.redis.getbit('foo', 3), 1)
        self.assertEqual(self.redis.getbit('foo', 4), 0)
        self.assertEqual(self.redis.getbit('foo', 5), 1)
        self.assertEqual(self.redis.getbit('foo', 6), 0)

    def test_unset_bits(self):
        self.redis.setbit('foo', 1, 1)
        self.redis.setbit('foo', 2, 0)
        self.redis.setbit('foo', 3, 1)
        self.assertEqual(self.redis.getbit('foo', 1), 1)
        self.redis.setbit('foo', 1, 0)
        self.assertEqual(self.redis.getbit('foo', 1), 0)
        self.redis.setbit('foo', 3, 0)
        self.assertEqual(self.redis.getbit('foo', 3), 0)

    def test_setbits_and_getkeys(self):
        # The bit operations and the get commands
        # should play nicely with each other.
        self.redis.setbit('foo', 1, 1)
        self.assertEqual(self.redis.get('foo'), b'@')
        self.redis.setbit('foo', 2, 1)
        self.assertEqual(self.redis.get('foo'), b'`')
        self.redis.setbit('foo', 3, 1)
        self.assertEqual(self.redis.get('foo'), b'p')
        self.redis.setbit('foo', 9, 1)
        self.assertEqual(self.redis.get('foo'), b'p@')
        self.redis.setbit('foo', 54, 1)
        self.assertEqual(self.redis.get('foo'), b'p@\x00\x00\x00\x00\x02')

    def test_bitcount(self):
        self.redis.delete('foo')
        self.assertEqual(self.redis.bitcount('foo'), 0)
        self.redis.setbit('foo', 1, 1)
        self.assertEqual(self.redis.bitcount('foo'), 1)
        self.redis.setbit('foo', 8, 1)
        self.assertEqual(self.redis.bitcount('foo'), 2)
        self.assertEqual(self.redis.bitcount('foo', 1, 1), 1)
        self.redis.setbit('foo', 57, 1)
        self.assertEqual(self.redis.bitcount('foo'), 3)
        self.redis.set('foo', ' ')
        self.assertEqual(self.redis.bitcount('foo'), 1)

    def test_getset_not_exist(self):
        val = self.redis.getset('foo', 'bar')
        self.assertEqual(val, None)
        self.assertEqual(self.redis.get('foo'), b'bar')

    def test_getset_exists(self):
        self.redis.set('foo', 'bar')
        val = self.redis.getset('foo', 'baz')
        self.assertEqual(val, b'bar')

    def test_setitem_getitem(self):
        self.assertEqual(self.redis.keys(), [])
        self.redis['foo'] = 'bar'
        self.assertEqual(self.redis['foo'], b'bar')

    def test_strlen(self):
        self.redis['foo'] = 'bar'

        self.assertEqual(self.redis.strlen('foo'), 3)
        self.assertEqual(self.redis.strlen('noexists'), 0)

    def test_substr(self):
        self.redis['foo'] = 'one_two_three'
        self.assertEqual(self.redis.substr('foo', 0), b'one_two_three')
        self.assertEqual(self.redis.substr('foo', 0, 2), b'one')
        self.assertEqual(self.redis.substr('foo', 4, 6), b'two')
        self.assertEqual(self.redis.substr('foo', -5), b'three')

    def test_substr_noexist_key(self):
        self.assertEqual(self.redis.substr('foo', 0), b'')
        self.assertEqual(self.redis.substr('foo', 10), b'')
        self.assertEqual(self.redis.substr('foo', -5, -1), b'')

    def test_append(self):
        self.assertTrue(self.redis.set('foo', 'bar'))
        self.assertEqual(self.redis.append('foo', 'baz'), 6)
        self.assertEqual(self.redis.get('foo'), b'barbaz')

    def test_append_with_no_preexisting_key(self):
        self.assertEqual(self.redis.append('foo', 'bar'), 3)
        self.assertEqual(self.redis.get('foo'), b'bar')

    def test_incr_with_no_preexisting_key(self):
        self.assertEqual(self.redis.incr('foo'), 1)
        self.assertEqual(self.redis.incr('bar', 2), 2)

    def test_incr_by(self):
        self.assertEqual(self.redis.incrby('foo'), 1)
        self.assertEqual(self.redis.incrby('bar', 2), 2)

    def test_incr_preexisting_key(self):
        self.redis.set('foo', 15)
        self.assertEqual(self.redis.incr('foo', 5), 20)
        self.assertEqual(self.redis.get('foo'), b'20')

    def test_incr_bad_type(self):
        self.redis.set('foo', 'bar')
        with self.assertRaises(redis.ResponseError):
            self.redis.incr('foo', 15)

    def test_incrbyfloat(self):
        self.redis.set('foo', 0)
        self.assertEqual(self.redis.incrbyfloat('foo', 1.0), 1.0)
        self.assertEqual(self.redis.incrbyfloat('foo', 1.0), 2.0)

    def test_incrbyfloat_with_noexist(self):
        self.assertEqual(self.redis.incrbyfloat('foo', 1.0), 1.0)
        self.assertEqual(self.redis.incrbyfloat('foo', 1.0), 2.0)

    def test_incrbyfloat_bad_type(self):
        self.redis.set('foo', 'bar')
        with self.assertRaisesRegexp(redis.ResponseError, 'not a valid float'):
            self.redis.incrbyfloat('foo', 1.0)

    def test_decr(self):
        self.redis.set('foo', 10)
        self.assertEqual(self.redis.decr('foo'), 9)
        self.assertEqual(self.redis.get('foo'), b'9')

    def test_decr_newkey(self):
        self.redis.decr('foo')
        self.assertEqual(self.redis.get('foo'), b'-1')

    def test_decr_badtype(self):
        self.redis.set('foo', 'bar')
        with self.assertRaises(redis.ResponseError):
            self.redis.decr('foo', 15)

    def test_exists(self):
        self.assertFalse('foo' in self.redis)
        self.redis.set('foo', 'bar')
        self.assertTrue('foo' in self.redis)

    def test_contains(self):
        self.assertFalse(self.redis.exists('foo'))
        self.redis.set('foo', 'bar')
        self.assertTrue(self.redis.exists('foo'))

    def test_rename(self):
        self.redis.set('foo', 'unique value')
        self.assertTrue(self.redis.rename('foo', 'bar'))
        self.assertEqual(self.redis.get('foo'), None)
        self.assertEqual(self.redis.get('bar'), b'unique value')

    def test_rename_nonexistent_key(self):
        with self.assertRaises(redis.ResponseError):
            self.redis.rename('foo', 'bar')

    def test_renamenx_doesnt_exist(self):
        self.redis.set('foo', 'unique value')
        self.assertTrue(self.redis.renamenx('foo', 'bar'))
        self.assertEqual(self.redis.get('foo'), None)
        self.assertEqual(self.redis.get('bar'), b'unique value')

    def test_rename_does_exist(self):
        self.redis.set('foo', 'unique value')
        self.redis.set('bar', 'unique value2')
        self.assertFalse(self.redis.renamenx('foo', 'bar'))
        self.assertEqual(self.redis.get('foo'), b'unique value')
        self.assertEqual(self.redis.get('bar'), b'unique value2')

    def test_mget(self):
        self.redis.set('foo', 'one')
        self.redis.set('bar', 'two')
        self.assertEqual(self.redis.mget(['foo', 'bar']), [b'one', b'two'])
        self.assertEqual(self.redis.mget(['foo', 'bar', 'baz']),
                         [b'one', b'two', None])
        self.assertEqual(self.redis.mget('foo', 'bar'), [b'one', b'two'])
        self.assertEqual(self.redis.mget('foo', 'bar', None),
                         [b'one', b'two', None])

    def test_mgset_with_no_keys_raises_error(self):
        with self.assertRaisesRegexp(
                redis.ResponseError, 'wrong number of arguments'):
            self.redis.mget([])

    def test_mset_with_no_keys_raises_error(self):
        with self.assertRaisesRegexp(
                redis.RedisError, 'MSET requires'):
            self.redis.mset([])

    def test_mset(self):
        self.assertEqual(self.redis.mset({'foo': 'one', 'bar': 'two'}), True)
        self.assertEqual(self.redis.mset({'foo': 'one', 'bar': 'two'}), True)
        self.assertEqual(self.redis.mget('foo', 'bar'), [b'one', b'two'])

    def test_mset_accepts_kwargs(self):
        self.assertEqual(
            self.redis.mset(foo='one', bar='two'), True)
        self.assertEqual(
            self.redis.mset(foo='one', baz='three'), True)
        self.assertEqual(self.redis.mget('foo', 'bar', 'baz'),
                         [b'one', b'two', b'three'])

    def test_msetnx(self):
        self.assertEqual(self.redis.msetnx({'foo': 'one', 'bar': 'two'}),
                         True)
        self.assertEqual(self.redis.msetnx({'bar': 'two', 'baz': 'three'}),
                         False)
        self.assertEqual(self.redis.mget('foo', 'bar', 'baz'),
                         [b'one', b'two', None])

    def test_setex(self):
        self.assertEqual(self.redis.setex('foo', 100, 'bar'), True)
        self.assertEqual(self.redis.get('foo'), b'bar')

    def test_setex_using_timedelta(self):
        self.assertEqual(
            self.redis.setex('foo', timedelta(seconds=100), 'bar'), True)
        self.assertEqual(self.redis.get('foo'), b'bar')

    def test_setnx(self):
        self.assertEqual(self.redis.setnx('foo', 'bar'), True)
        self.assertEqual(self.redis.get('foo'),  b'bar')
        self.assertEqual(self.redis.setnx('foo', 'baz'), False)
        self.assertEqual(self.redis.get('foo'),  b'bar')

    def test_delete(self):
        self.redis['foo'] = 'bar'
        self.assertEqual(self.redis.delete('foo'), True)
        self.assertEqual(self.redis.get('foo'), None)

    def test_echo(self):
        self.assertEqual(self.redis.echo(b'hello'), b'hello')
        self.assertEqual(self.redis.echo('hello'), b'hello')

    @attr('slow')
    def test_delete_expire(self):
        self.redis.set("foo", "bar", ex=1)
        self.redis.delete("foo")
        self.redis.set("foo", "bar")
        sleep(2)
        self.assertEqual(self.redis.get("foo"), b'bar')

    def test_delete_multiple(self):
        self.redis['one'] = 'one'
        self.redis['two'] = 'two'
        self.redis['three'] = 'three'
        # Since redis>=2.7.6 returns number of deleted items.
        self.assertEqual(self.redis.delete('one', 'two'), 2)
        self.assertEqual(self.redis.get('one'), None)
        self.assertEqual(self.redis.get('two'), None)
        self.assertEqual(self.redis.get('three'), b'three')
        self.assertEqual(self.redis.delete('one', 'two'), False)
        # If any keys are deleted, True is returned.
        self.assertEqual(self.redis.delete('two', 'three'), True)
        self.assertEqual(self.redis.get('three'), None)

    def test_delete_nonexistent_key(self):
        self.assertEqual(self.redis.delete('foo'), False)

    # Tests for the list type.

    def test_rpush_then_lrange_with_nested_list1(self):
        self.assertEqual(self.redis.rpush('foo', [long(12345), long(6789)]), 1)
        self.assertEqual(self.redis.rpush('foo', [long(54321), long(9876)]), 2)
        self.assertEqual(self.redis.lrange(
            'foo', 0, -1), ['[12345L, 6789L]', '[54321L, 9876L]'] if PY2 else
                           [b'[12345, 6789]', b'[54321, 9876]'])
        self.redis.flushall()

    def test_rpush_then_lrange_with_nested_list2(self):
        self.assertEqual(self.redis.rpush('foo', [long(12345), 'banana']), 1)
        self.assertEqual(self.redis.rpush('foo', [long(54321), 'elephant']), 2)
        self.assertEqual(self.redis.lrange(
            'foo', 0, -1),
            ['[12345L, \'banana\']', '[54321L, \'elephant\']'] if PY2 else
            [b'[12345, \'banana\']', b'[54321, \'elephant\']'])
        self.redis.flushall()

    def test_rpush_then_lrange_with_nested_list3(self):
        self.assertEqual(self.redis.rpush('foo', [long(12345), []]), 1)
        self.assertEqual(self.redis.rpush('foo', [long(54321), []]), 2)

        self.assertEqual(self.redis.lrange(
            'foo', 0, -1), ['[12345L, []]', '[54321L, []]'] if PY2 else
                           [b'[12345, []]', b'[54321, []]'])
        self.redis.flushall()

    def test_lpush_then_lrange_all(self):
        self.assertEqual(self.redis.lpush('foo', 'bar'), 1)
        self.assertEqual(self.redis.lpush('foo', 'baz'), 2)
        self.assertEqual(self.redis.lpush('foo', 'bam', 'buzz'), 4)
        self.assertEqual(self.redis.lrange('foo', 0, -1),
                         [b'buzz', b'bam', b'baz', b'bar'])

    def test_lpush_then_lrange_portion(self):
        self.redis.lpush('foo', 'one')
        self.redis.lpush('foo', 'two')
        self.redis.lpush('foo', 'three')
        self.redis.lpush('foo', 'four')
        self.assertEqual(self.redis.lrange('foo', 0, 2),
                         [b'four', b'three', b'two'])
        self.assertEqual(self.redis.lrange('foo', 0, 3),
                         [b'four', b'three', b'two', b'one'])

    def test_lpush_key_does_not_exist(self):
        self.assertEqual(self.redis.lrange('foo', 0, -1), [])

    def test_lpush_with_nonstr_key(self):
        self.redis.lpush(1, 'one')
        self.redis.lpush(1, 'two')
        self.redis.lpush(1, 'three')
        self.assertEqual(self.redis.lrange(1, 0, 2),
                         [b'three', b'two', b'one'])
        self.assertEqual(self.redis.lrange('1', 0, 2),
                         [b'three', b'two', b'one'])

    def test_llen(self):
        self.redis.lpush('foo', 'one')
        self.redis.lpush('foo', 'two')
        self.redis.lpush('foo', 'three')
        self.assertEqual(self.redis.llen('foo'), 3)

    def test_llen_no_exist(self):
        self.assertEqual(self.redis.llen('foo'), 0)

    def test_lrem_postitive_count(self):
        self.redis.lpush('foo', 'same')
        self.redis.lpush('foo', 'same')
        self.redis.lpush('foo', 'different')
        self.redis.lrem('foo', 2, 'same')
        self.assertEqual(self.redis.lrange('foo', 0, -1), [b'different'])

    def test_lrem_negative_count(self):
        self.redis.lpush('foo', 'removeme')
        self.redis.lpush('foo', 'three')
        self.redis.lpush('foo', 'two')
        self.redis.lpush('foo', 'one')
        self.redis.lpush('foo', 'removeme')
        self.redis.lrem('foo', -1, 'removeme')
        # Should remove it from the end of the list,
        # leaving the 'removeme' from the front of the list alone.
        self.assertEqual(self.redis.lrange('foo', 0, -1),
                         [b'removeme', b'one', b'two', b'three'])

    def test_lrem_zero_count(self):
        self.redis.lpush('foo', 'one')
        self.redis.lpush('foo', 'one')
        self.redis.lpush('foo', 'one')
        self.redis.lrem('foo', 0, 'one')
        self.assertEqual(self.redis.lrange('foo', 0, -1), [])

    def test_lrem_default_value(self):
        self.redis.lpush('foo', 'one')
        self.redis.lpush('foo', 'one')
        self.redis.lpush('foo', 'one')
        self.redis.lrem('foo', 0, 'one')
        self.assertEqual(self.redis.lrange('foo', 0, -1), [])

    def test_lrem_does_not_exist(self):
        self.redis.lpush('foo', 'one')
        self.redis.lrem('foo', 0, 'one')
        # These should be noops.
        self.redis.lrem('foo', -2, 'one')
        self.redis.lrem('foo', 2, 'one')

    def test_lrem_return_value(self):
        self.redis.lpush('foo', 'one')
        count = self.redis.lrem('foo', 0, 'one')
        self.assertEqual(count, 1)
        self.assertEqual(self.redis.lrem('foo', 0, 'one'), 0)

    def test_rpush(self):
        self.redis.rpush('foo', 'one')
        self.redis.rpush('foo', 'two')
        self.redis.rpush('foo', 'three')
        self.redis.rpush('foo', 'four', 'five')
        self.assertEqual(self.redis.lrange('foo', 0, -1),
                         [b'one', b'two', b'three', b'four', b'five'])

    def test_lpop(self):
        self.assertEqual(self.redis.rpush('foo', 'one'), 1)
        self.assertEqual(self.redis.rpush('foo', 'two'), 2)
        self.assertEqual(self.redis.rpush('foo', 'three'), 3)
        self.assertEqual(self.redis.lpop('foo'), b'one')
        self.assertEqual(self.redis.lpop('foo'), b'two')
        self.assertEqual(self.redis.lpop('foo'), b'three')

    def test_lpop_empty_list(self):
        self.redis.rpush('foo', 'one')
        self.redis.lpop('foo')
        self.assertEqual(self.redis.lpop('foo'), None)
        # Verify what happens if we try to pop from a key
        # we've never seen before.
        self.assertEqual(self.redis.lpop('noexists'), None)

    def test_lset(self):
        self.redis.rpush('foo', 'one')
        self.redis.rpush('foo', 'two')
        self.redis.rpush('foo', 'three')
        self.redis.lset('foo', 0, 'four')
        self.redis.lset('foo', -2, 'five')
        self.assertEqual(self.redis.lrange('foo', 0, -1),
                         [b'four', b'five', b'three'])

    def test_lset_index_out_of_range(self):
        self.redis.rpush('foo', 'one')
        with self.assertRaises(redis.ResponseError):
            self.redis.lset('foo', 3, 'three')

    def test_rpushx(self):
        self.redis.rpush('foo', 'one')
        self.redis.rpushx('foo', 'two')
        self.redis.rpushx('bar', 'three')
        self.assertEqual(self.redis.lrange('foo', 0, -1), [b'one', b'two'])
        self.assertEqual(self.redis.lrange('bar', 0, -1), [])

    def test_ltrim(self):
        self.redis.rpush('foo', 'one')
        self.redis.rpush('foo', 'two')
        self.redis.rpush('foo', 'three')
        self.redis.rpush('foo', 'four')

        self.assertTrue(self.redis.ltrim('foo', 1, 3))
        self.assertEqual(self.redis.lrange('foo', 0, -1), [b'two', b'three',
                                                           b'four'])
        self.assertTrue(self.redis.ltrim('foo', 1, -1))
        self.assertEqual(self.redis.lrange('foo', 0, -1), [b'three', b'four'])

    def test_ltrim_with_non_existent_key(self):
        self.assertTrue(self.redis.ltrim('foo', 0, -1))

    def test_lindex(self):
        self.redis.rpush('foo', 'one')
        self.redis.rpush('foo', 'two')
        self.assertEqual(self.redis.lindex('foo', 0), b'one')
        self.assertEqual(self.redis.lindex('foo', 4), None)
        self.assertEqual(self.redis.lindex('bar', 4), None)

    def test_lpushx(self):
        self.redis.lpush('foo', 'two')
        self.redis.lpushx('foo', 'one')
        self.redis.lpushx('bar', 'one')
        self.assertEqual(self.redis.lrange('foo', 0, -1), [b'one', b'two'])
        self.assertEqual(self.redis.lrange('bar', 0, -1), [])

    def test_rpop(self):
        self.assertEqual(self.redis.rpop('foo'), None)
        self.redis.rpush('foo', 'one')
        self.redis.rpush('foo', 'two')
        self.assertEqual(self.redis.rpop('foo'), b'two')
        self.assertEqual(self.redis.rpop('foo'), b'one')
        self.assertEqual(self.redis.rpop('foo'), None)

    def test_linsert(self):
        self.redis.rpush('foo', 'hello')
        self.redis.rpush('foo', 'world')
        self.redis.linsert('foo', 'before', 'world', 'there')
        self.assertEqual(self.redis.lrange('foo', 0, -1),
                         [b'hello', b'there', b'world'])

    def test_rpoplpush(self):
        self.assertEqual(self.redis.rpoplpush('foo', 'bar'), None)
        self.assertEqual(self.redis.lpop('bar'), None)
        self.redis.rpush('foo', 'one')
        self.redis.rpush('foo', 'two')
        self.redis.rpush('bar', 'one')

        self.assertEqual(self.redis.rpoplpush('foo', 'bar'), b'two')
        self.assertEqual(self.redis.lrange('foo', 0, -1), [b'one'])
        self.assertEqual(self.redis.lrange('bar', 0, -1), [b'two', b'one'])

    def test_rpoplpush_to_nonexistent_destination(self):
        self.redis.rpush('foo', 'one')
        self.assertEqual(self.redis.rpoplpush('foo', 'bar'), b'one')
        self.assertEqual(self.redis.rpop('bar'), b'one')

    def test_blpop_single_list(self):
        self.redis.rpush('foo', 'one')
        self.redis.rpush('foo', 'two')
        self.redis.rpush('foo', 'three')
        self.assertEqual(self.redis.blpop(['foo'], timeout=1),
                         (b'foo', b'one'))

    def test_blpop_test_multiple_lists(self):
        self.redis.rpush('baz', 'zero')
        self.assertEqual(self.redis.blpop(['foo', 'baz'], timeout=1),
                         (b'baz', b'zero'))

        self.redis.rpush('foo', 'one')
        self.redis.rpush('foo', 'two')
        # bar has nothing, so the returned value should come
        # from foo.
        self.assertEqual(self.redis.blpop(['bar', 'foo'], timeout=1),
                         (b'foo', b'one'))
        self.redis.rpush('bar', 'three')
        # bar now has something, so the returned value should come
        # from bar.
        self.assertEqual(self.redis.blpop(['bar', 'foo'], timeout=1),
                         (b'bar', b'three'))
        self.assertEqual(self.redis.blpop(['bar', 'foo'], timeout=1),
                         (b'foo', b'two'))

    def test_blpop_allow_single_key(self):
        # blpop converts single key arguments to a one element list.
        self.redis.rpush('foo', 'one')
        self.assertEqual(self.redis.blpop('foo', timeout=1), (b'foo', b'one'))

    def test_brpop_test_multiple_lists(self):
        self.redis.rpush('baz', 'zero')
        self.assertEqual(self.redis.brpop(['foo', 'baz'], timeout=1),
                         (b'baz', b'zero'))

        self.redis.rpush('foo', 'one')
        self.redis.rpush('foo', 'two')
        self.assertEqual(self.redis.brpop(['bar', 'foo'], timeout=1),
                         (b'foo', b'two'))

    def test_brpop_single_key(self):
        self.redis.rpush('foo', 'one')
        self.redis.rpush('foo', 'two')
        self.assertEqual(self.redis.brpop('foo', timeout=1),
                         (b'foo', b'two'))

    def test_brpoplpush_multi_keys(self):
        self.assertEqual(self.redis.lpop('bar'), None)
        self.redis.rpush('foo', 'one')
        self.redis.rpush('foo', 'two')
        self.assertEqual(self.redis.brpoplpush('foo', 'bar', timeout=1),
                         b'two')
        self.assertEqual(self.redis.lrange('bar', 0, -1), [b'two'])

    @attr('slow')
    def test_blocking_operations_when_empty(self):
        self.assertEqual(self.redis.blpop(['foo'], timeout=1),
                         None)
        self.assertEqual(self.redis.blpop(['bar', 'foo'], timeout=1),
                         None)
        self.assertEqual(self.redis.brpop('foo', timeout=1),
                         None)
        self.assertEqual(self.redis.brpoplpush('foo', 'bar', timeout=1),
                         None)

    # Tests for the hash type.

    def test_hset_then_hget(self):
        self.assertEqual(self.redis.hset('foo', 'key', 'value'), 1)
        self.assertEqual(self.redis.hget('foo', 'key'), b'value')

    def test_hset_update(self):
        self.assertEqual(self.redis.hset('foo', 'key', 'value'), 1)
        self.assertEqual(self.redis.hset('foo', 'key', 'value'), 0)

    def test_hgetall(self):
        self.assertEqual(self.redis.hset('foo', 'k1', 'v1'), 1)
        self.assertEqual(self.redis.hset('foo', 'k2', 'v2'), 1)
        self.assertEqual(self.redis.hset('foo', 'k3', 'v3'), 1)
        self.assertEqual(self.redis.hgetall('foo'), {b'k1': b'v1',
                                                     b'k2': b'v2',
                                                     b'k3': b'v3'})

    def test_hgetall_with_tuples(self):
        self.assertEqual(self.redis.hset('foo', (1, 2), (1, 2, 3)), 1)
        self.assertEqual(self.redis.hgetall('foo'), {b'(1, 2)': b'(1, 2, 3)'})

    def test_hgetall_empty_key(self):
        self.assertEqual(self.redis.hgetall('foo'), {})

    def test_hexists(self):
        self.redis.hset('foo', 'bar', 'v1')
        self.assertEqual(self.redis.hexists('foo', 'bar'), 1)
        self.assertEqual(self.redis.hexists('foo', 'baz'), 0)
        self.assertEqual(self.redis.hexists('bar', 'bar'), 0)

    def test_hkeys(self):
        self.redis.hset('foo', 'k1', 'v1')
        self.redis.hset('foo', 'k2', 'v2')
        self.assertEqual(set(self.redis.hkeys('foo')), set([b'k1', b'k2']))
        self.assertEqual(set(self.redis.hkeys('bar')), set([]))

    def test_hlen(self):
        self.redis.hset('foo', 'k1', 'v1')
        self.redis.hset('foo', 'k2', 'v2')
        self.assertEqual(self.redis.hlen('foo'), 2)

    def test_hvals(self):
        self.redis.hset('foo', 'k1', 'v1')
        self.redis.hset('foo', 'k2', 'v2')
        self.assertEqual(set(self.redis.hvals('foo')), set([b'v1', b'v2']))
        self.assertEqual(set(self.redis.hvals('bar')), set([]))

    def test_hmget(self):
        self.redis.hset('foo', 'k1', 'v1')
        self.redis.hset('foo', 'k2', 'v2')
        self.redis.hset('foo', 'k3', 'v3')
        # Normal case.
        self.assertEqual(self.redis.hmget('foo', ['k1', 'k3']), [b'v1', b'v3'])
        self.assertEqual(self.redis.hmget('foo', 'k1', 'k3'), [b'v1', b'v3'])
        # Key does not exist.
        self.assertEqual(self.redis.hmget('bar', ['k1', 'k3']), [None, None])
        self.assertEqual(self.redis.hmget('bar', 'k1', 'k3'), [None, None])
        # Some keys in the hash do not exist.
        self.assertEqual(self.redis.hmget('foo', ['k1', 'k500']),
                         [b'v1', None])
        self.assertEqual(self.redis.hmget('foo', 'k1', 'k500'),
                         [b'v1', None])

    def test_hdel(self):
        self.redis.hset('foo', 'k1', 'v1')
        self.redis.hset('foo', 'k2', 'v2')
        self.redis.hset('foo', 'k3', 'v3')
        self.assertEqual(self.redis.hget('foo', 'k1'), b'v1')
        self.assertEqual(self.redis.hdel('foo', 'k1'), True)
        self.assertEqual(self.redis.hget('foo', 'k1'), None)
        self.assertEqual(self.redis.hdel('foo', 'k1'), False)
        # Since redis>=2.7.6 returns number of deleted items.
        self.assertEqual(self.redis.hdel('foo', 'k2', 'k3'), 2)
        self.assertEqual(self.redis.hget('foo', 'k2'), None)
        self.assertEqual(self.redis.hget('foo', 'k3'), None)
        self.assertEqual(self.redis.hdel('foo', 'k2', 'k3'), False)

    def test_hincrby(self):
        self.redis.hset('foo', 'counter', 0)
        self.assertEqual(self.redis.hincrby('foo', 'counter'), 1)
        self.assertEqual(self.redis.hincrby('foo', 'counter'), 2)
        self.assertEqual(self.redis.hincrby('foo', 'counter'), 3)

    def test_hincrby_with_no_starting_value(self):
        self.assertEqual(self.redis.hincrby('foo', 'counter'), 1)
        self.assertEqual(self.redis.hincrby('foo', 'counter'), 2)
        self.assertEqual(self.redis.hincrby('foo', 'counter'), 3)

    def test_hincrby_with_range_param(self):
        self.assertEqual(self.redis.hincrby('foo', 'counter', 2), 2)
        self.assertEqual(self.redis.hincrby('foo', 'counter', 2), 4)
        self.assertEqual(self.redis.hincrby('foo', 'counter', 2), 6)

    def test_hincrbyfloat(self):
        self.redis.hset('foo', 'counter', 0.0)
        self.assertEqual(self.redis.hincrbyfloat('foo', 'counter'), 1.0)
        self.assertEqual(self.redis.hincrbyfloat('foo', 'counter'), 2.0)
        self.assertEqual(self.redis.hincrbyfloat('foo', 'counter'), 3.0)

    def test_hincrbyfloat_with_no_starting_value(self):
        self.assertEqual(self.redis.hincrbyfloat('foo', 'counter'), 1.0)
        self.assertEqual(self.redis.hincrbyfloat('foo', 'counter'), 2.0)
        self.assertEqual(self.redis.hincrbyfloat('foo', 'counter'), 3.0)

    def test_hincrbyfloat_with_range_param(self):
        self.assertAlmostEqual(
            self.redis.hincrbyfloat('foo', 'counter', 0.1), 0.1)
        self.assertAlmostEqual(
            self.redis.hincrbyfloat('foo', 'counter', 0.1), 0.2)
        self.assertAlmostEqual(
            self.redis.hincrbyfloat('foo', 'counter', 0.1), 0.3)

    def test_hincrbyfloat_on_non_float_value_raises_error(self):
        self.redis.hset('foo', 'counter', 'cat')
        with self.assertRaises(redis.ResponseError):
            self.redis.hincrbyfloat('foo', 'counter')

    def test_hincrbyfloat_with_non_float_amount_raises_error(self):
        with self.assertRaises(redis.ResponseError):
            self.redis.hincrbyfloat('foo', 'counter', 'cat')

    def test_hsetnx(self):
        self.assertEqual(self.redis.hsetnx('foo', 'newkey', 'v1'), True)
        self.assertEqual(self.redis.hsetnx('foo', 'newkey', 'v1'), False)
        self.assertEqual(self.redis.hget('foo', 'newkey'), b'v1')

    def test_hmsetset_empty_raises_error(self):
        with self.assertRaises(redis.DataError):
            self.redis.hmset('foo', {})

    def test_hmsetset(self):
        self.redis.hset('foo', 'k1', 'v1')
        self.assertEqual(self.redis.hmset('foo', {'k2': 'v2', 'k3': 'v3'}),
                         True)

    def test_hmset_convert_values(self):
        self.redis.hmset('foo', {'k1': True, 'k2': 1})
        self.assertEqual(
            self.redis.hgetall('foo'), {b'k1': b'True', b'k2': b'1'})

    def test_hmset_does_not_mutate_input_params(self):
        original = {'key': [123, 456]}
        self.redis.hmset('foo', original)
        self.assertEqual(original, {'key': [123, 456]})

    def test_sadd(self):
        self.assertEqual(self.redis.sadd('foo', 'member1'), 1)
        self.assertEqual(self.redis.sadd('foo', 'member1'), 0)
        self.assertEqual(self.redis.smembers('foo'), set([b'member1']))
        self.assertEqual(self.redis.sadd('foo', 'member2', 'member3'), 2)
        self.assertEqual(self.redis.smembers('foo'),
                         set([b'member1', b'member2', b'member3']))
        self.assertEqual(self.redis.sadd('foo', 'member3', 'member4'), 1)
        self.assertEqual(self.redis.smembers('foo'),
                         set([b'member1', b'member2', b'member3', b'member4']))

    def test_sadd_as_str_type(self):
        self.assertEqual(self.redis.sadd('foo', *range(3)), 3)
        self.assertEqual(self.redis.smembers('foo'), set([b'0', b'1', b'2']))

    def test_scan_single(self):
        self.redis.set('foo1', 'bar1')
        self.assertEqual(self.redis.scan(match="foo*"), (0, [b'foo1']))

    def test_scan_iter_single_page(self):
        self.redis.set('foo1', 'bar1')
        self.redis.set('foo2', 'bar2')
        self.assertEqual(set(self.redis.scan_iter(match="foo*")),
                         set([b'foo1', b'foo2']))

    def test_scan_iter_multiple_pages(self):
        all_keys = key_val_dict(size=100)
        self.assertTrue(
            all(self.redis.set(k, v) for k, v in all_keys.items()))
        self.assertEqual(
            set(self.redis.scan_iter()),
            set(all_keys))

    def test_scan_iter_multiple_pages_with_match(self):
        all_keys = key_val_dict(size=100)
        self.assertTrue(
            all(self.redis.set(k, v) for k, v in all_keys.items()))
        # Now add a few keys that don't match the key:<number> pattern.
        self.redis.set('otherkey', 'foo')
        self.redis.set('andanother', 'bar')
        actual = set(self.redis.scan_iter(match='key:*'))
        self.assertEqual(actual, set(all_keys))

    def test_scan_multiple_pages_with_count_arg(self):
        all_keys = key_val_dict(size=100)
        self.assertTrue(
            all(self.redis.set(k, v) for k, v in all_keys.items()))
        self.assertEqual(
            set(self.redis.scan_iter(count=1000)),
            set(all_keys))

    def test_scan_all_in_single_call(self):
        all_keys = key_val_dict(size=100)
        self.assertTrue(
            all(self.redis.set(k, v) for k, v in all_keys.items()))
        # Specify way more than the 100 keys we've added.
        actual = self.redis.scan(count=1000)
        self.assertEqual(set(actual[1]), set(all_keys))
        self.assertEqual(actual[0], 0)

    def test_scard(self):
        self.redis.sadd('foo', 'member1')
        self.redis.sadd('foo', 'member2')
        self.redis.sadd('foo', 'member2')
        self.assertEqual(self.redis.scard('foo'), 2)

    def test_sdiff(self):
        self.redis.sadd('foo', 'member1')
        self.redis.sadd('foo', 'member2')
        self.redis.sadd('bar', 'member2')
        self.redis.sadd('bar', 'member3')
        self.assertEqual(self.redis.sdiff('foo', 'bar'), set([b'member1']))
        # Original sets shouldn't be modified.
        self.assertEqual(self.redis.smembers('foo'),
                         set([b'member1', b'member2']))
        self.assertEqual(self.redis.smembers('bar'),
                         set([b'member2', b'member3']))

    def test_sdiff_one_key(self):
        self.redis.sadd('foo', 'member1')
        self.redis.sadd('foo', 'member2')
        self.assertEqual(self.redis.sdiff('foo'),
                         set([b'member1', b'member2']))

    def test_sdiff_empty(self):
        self.assertEqual(self.redis.sdiff('foo'), set())

    def test_sdiffstore(self):
        self.redis.sadd('foo', 'member1')
        self.redis.sadd('foo', 'member2')
        self.redis.sadd('bar', 'member2')
        self.redis.sadd('bar', 'member3')
        self.assertEqual(self.redis.sdiffstore('baz', 'foo', 'bar'), 1)

    def test_sinter(self):
        self.redis.sadd('foo', 'member1')
        self.redis.sadd('foo', 'member2')
        self.redis.sadd('bar', 'member2')
        self.redis.sadd('bar', 'member3')
        self.assertEqual(self.redis.sinter('foo', 'bar'), set([b'member2']))
        self.assertEqual(self.redis.sinter('foo'),
                         set([b'member1', b'member2']))

    def test_sinterstore(self):
        self.redis.sadd('foo', 'member1')
        self.redis.sadd('foo', 'member2')
        self.redis.sadd('bar', 'member2')
        self.redis.sadd('bar', 'member3')
        self.assertEqual(self.redis.sinterstore('baz', 'foo', 'bar'), 1)

    def test_sismember(self):
        self.assertEqual(self.redis.sismember('foo', 'member1'), False)
        self.redis.sadd('foo', 'member1')
        self.assertEqual(self.redis.sismember('foo', 'member1'), True)

    def test_smembers(self):
        self.assertEqual(self.redis.smembers('foo'), set())

    def test_smove(self):
        self.redis.sadd('foo', 'member1')
        self.redis.sadd('foo', 'member2')
        self.assertEqual(self.redis.smove('foo', 'bar', 'member1'), True)
        self.assertEqual(self.redis.smembers('bar'), set([b'member1']))

    def test_smove_non_existent_key(self):
        self.assertEqual(self.redis.smove('foo', 'bar', 'member1'), False)

    def test_spop(self):
        # This is tricky because it pops a random element.
        self.redis.sadd('foo', 'member1')
        self.assertEqual(self.redis.spop('foo'), b'member1')
        self.assertEqual(self.redis.spop('foo'), None)

    def test_srandmember(self):
        self.redis.sadd('foo', 'member1')
        self.assertEqual(self.redis.srandmember('foo'), b'member1')
        # Shouldn't be removed from the set.
        self.assertEqual(self.redis.srandmember('foo'), b'member1')

    def test_srem(self):
        self.redis.sadd('foo', 'member1', 'member2', 'member3', 'member4')
        self.assertEqual(self.redis.smembers('foo'),
                         set([b'member1', b'member2', b'member3', b'member4']))
        self.assertEqual(self.redis.srem('foo', 'member1'), True)
        self.assertEqual(self.redis.smembers('foo'),
                         set([b'member2', b'member3', b'member4']))
        self.assertEqual(self.redis.srem('foo', 'member1'), False)
        # Since redis>=2.7.6 returns number of deleted items.
        self.assertEqual(self.redis.srem('foo', 'member2', 'member3'), 2)
        self.assertEqual(self.redis.smembers('foo'), set([b'member4']))
        self.assertEqual(self.redis.srem('foo', 'member3', 'member4'), True)
        self.assertEqual(self.redis.smembers('foo'), set([]))
        self.assertEqual(self.redis.srem('foo', 'member3', 'member4'), False)

    def test_sunion(self):
        self.redis.sadd('foo', 'member1')
        self.redis.sadd('foo', 'member2')
        self.redis.sadd('bar', 'member2')
        self.redis.sadd('bar', 'member3')
        self.assertEqual(self.redis.sunion('foo', 'bar'),
                         set([b'member1', b'member2', b'member3']))

    def test_sunionstore(self):
        self.redis.sadd('foo', 'member1')
        self.redis.sadd('foo', 'member2')
        self.redis.sadd('bar', 'member2')
        self.redis.sadd('bar', 'member3')
        self.assertEqual(self.redis.sunionstore('baz', 'foo', 'bar'), 3)
        self.assertEqual(self.redis.smembers('baz'),
                         set([b'member1', b'member2', b'member3']))

    def test_zadd(self):
        self.redis.zadd('foo', four=4)
        self.redis.zadd('foo', three=3)
        self.assertEqual(self.redis.zadd('foo', 2, 'two', 1, 'one', zero=0), 3)
        self.assertEqual(self.redis.zrange('foo', 0, -1),
                         [b'zero', b'one', b'two', b'three', b'four'])
        self.assertEqual(self.redis.zadd('foo', 7, 'zero', one=1, five=5), 1)
        self.assertEqual(self.redis.zrange('foo', 0, -1),
                         [b'one', b'two', b'three', b'four', b'five', b'zero'])

    def test_zadd_uses_str(self):
        self.redis.zadd('foo', 12345, (1, 2, 3))
        self.assertEqual(self.redis.zrange('foo', 0, 0), [b'(1, 2, 3)'])

    def test_zadd_errors(self):
        # The args are backwards, it should be 2, "two", so we
        # expect an exception to be raised.
        with self.assertRaises(redis.ResponseError):
            self.redis.zadd('foo', 'two', 2)
        with self.assertRaises(redis.ResponseError):
            self.redis.zadd('foo', two='two')
        # It's expected an equal number of values and scores
        with self.assertRaises(redis.RedisError):
            self.redis.zadd('foo', 'two')

    def test_zadd_multiple(self):
        self.redis.zadd('foo', 1, 'one', 2, 'two')
        self.assertEqual(self.redis.zrange('foo', 0, 0),
                         [b'one'])
        self.assertEqual(self.redis.zrange('foo', 1, 1),
                         [b'two'])

    def test_zrange_same_score(self):
        self.redis.zadd('foo', two_a=2)
        self.redis.zadd('foo', two_b=2)
        self.redis.zadd('foo', two_c=2)
        self.redis.zadd('foo', two_d=2)
        self.redis.zadd('foo', two_e=2)
        self.assertEqual(self.redis.zrange('foo', 2, 3),
                         [b'two_c', b'two_d'])

    def test_zcard(self):
        self.redis.zadd('foo', one=1)
        self.redis.zadd('foo', two=2)
        self.assertEqual(self.redis.zcard('foo'), 2)

    def test_zcard_non_existent_key(self):
        self.assertEqual(self.redis.zcard('foo'), 0)

    def test_zcount(self):
        self.redis.zadd('foo', one=1)
        self.redis.zadd('foo', three=2)
        self.redis.zadd('foo', five=5)
        self.assertEqual(self.redis.zcount('foo', 2, 4), 1)
        self.assertEqual(self.redis.zcount('foo', 1, 4), 2)
        self.assertEqual(self.redis.zcount('foo', 0, 5), 3)
        self.assertEqual(self.redis.zcount('foo', 4, '+inf'), 1)
        self.assertEqual(self.redis.zcount('foo', '-inf', 4), 2)
        self.assertEqual(self.redis.zcount('foo', '-inf', '+inf'), 3)

    def test_zcount_exclusive(self):
        self.redis.zadd('foo', one=1)
        self.redis.zadd('foo', three=2)
        self.redis.zadd('foo', five=5)
        self.assertEqual(self.redis.zcount('foo', '-inf', '(2'), 1)
        self.assertEqual(self.redis.zcount('foo', '-inf', 2), 2)
        self.assertEqual(self.redis.zcount('foo', '(5', '+inf'), 0)
        self.assertEqual(self.redis.zcount('foo', '(1', 5), 2)
        self.assertEqual(self.redis.zcount('foo', '(2', '(5'), 0)
        self.assertEqual(self.redis.zcount('foo', '(1', '(5'), 1)
        self.assertEqual(self.redis.zcount('foo', 2, '(5'), 1)

    def test_zincrby(self):
        self.redis.zadd('foo', one=1)
        self.assertEqual(self.redis.zincrby('foo', 'one', 10), 11)
        self.assertEqual(self.redis.zrange('foo', 0, -1, withscores=True),
                         [(b'one', 11)])

    def test_zrange_descending(self):
        self.redis.zadd('foo', one=1)
        self.redis.zadd('foo', two=2)
        self.redis.zadd('foo', three=3)
        self.assertEqual(self.redis.zrange('foo', 0, -1, desc=True),
                         [b'three', b'two', b'one'])

    def test_zrange_descending_with_scores(self):
        self.redis.zadd('foo', one=1)
        self.redis.zadd('foo', two=2)
        self.redis.zadd('foo', three=3)
        self.assertEqual(self.redis.zrange('foo', 0, -1, desc=True,
                                           withscores=True),
                         [(b'three', 3), (b'two', 2), (b'one', 1)])

    def test_zrange_with_positive_indices(self):
        self.redis.zadd('foo', one=1)
        self.redis.zadd('foo', two=2)
        self.redis.zadd('foo', three=3)
        self.assertEqual(self.redis.zrange('foo', 0, 1), [b'one', b'two'])

    def test_zrank(self):
        self.redis.zadd('foo', one=1)
        self.redis.zadd('foo', two=2)
        self.redis.zadd('foo', three=3)
        self.assertEqual(self.redis.zrank('foo', 'one'), 0)
        self.assertEqual(self.redis.zrank('foo', 'two'), 1)
        self.assertEqual(self.redis.zrank('foo', 'three'), 2)

    def test_zrank_non_existent_member(self):
        self.assertEqual(self.redis.zrank('foo', 'one'), None)

    def test_zrem(self):
        self.redis.zadd('foo', one=1)
        self.redis.zadd('foo', two=2)
        self.redis.zadd('foo', three=3)
        self.redis.zadd('foo', four=4)
        self.assertEqual(self.redis.zrem('foo', 'one'), True)
        self.assertEqual(self.redis.zrange('foo', 0, -1),
                         [b'two', b'three', b'four'])
        # Since redis>=2.7.6 returns number of deleted items.
        self.assertEqual(self.redis.zrem('foo', 'two', 'three'), 2)
        self.assertEqual(self.redis.zrange('foo', 0, -1), [b'four'])
        self.assertEqual(self.redis.zrem('foo', 'three', 'four'), True)
        self.assertEqual(self.redis.zrange('foo', 0, -1), [])
        self.assertEqual(self.redis.zrem('foo', 'three', 'four'), False)

    def test_zrem_non_existent_member(self):
        self.assertFalse(self.redis.zrem('foo', 'one'))

    def test_zrem_numeric_member(self):
        self.redis.zadd('foo', **{'128': 13.0, '129': 12.0})
        self.assertEqual(self.redis.zrem('foo',  128), True)
        self.assertEqual(self.redis.zrange('foo', 0, -1), [b'129'])

    def test_zscore(self):
        self.redis.zadd('foo', one=54)
        self.assertEqual(self.redis.zscore('foo', 'one'), 54)

    def test_zscore_non_existent_member(self):
        self.assertIsNone(self.redis.zscore('foo', 'one'))

    def test_zrevrank(self):
        self.redis.zadd('foo', one=1)
        self.redis.zadd('foo', two=2)
        self.redis.zadd('foo', three=3)
        self.assertEqual(self.redis.zrevrank('foo', 'one'), 2)
        self.assertEqual(self.redis.zrevrank('foo', 'two'), 1)
        self.assertEqual(self.redis.zrevrank('foo', 'three'), 0)

    def test_zrevrank_non_existent_member(self):
        self.assertEqual(self.redis.zrevrank('foo', 'one'), None)

    def test_zrevrange(self):
        self.redis.zadd('foo', one=1)
        self.redis.zadd('foo', two=2)
        self.redis.zadd('foo', three=3)
        self.assertEqual(self.redis.zrevrange('foo', 0, 1), [b'three', b'two'])
        self.assertEqual(self.redis.zrevrange('foo', 0, -1),
                         [b'three', b'two', b'one'])

    def test_zrevrange_sorted_keys(self):
        self.redis.zadd('foo', one=1)
        self.redis.zadd('foo', two=2)
        self.redis.zadd('foo', 2, 'two_b')
        self.redis.zadd('foo', three=3)
        self.assertEqual(self.redis.zrevrange('foo', 0, 2),
                         [b'three', b'two_b', b'two'])
        self.assertEqual(self.redis.zrevrange('foo', 0, -1),
                         [b'three', b'two_b', b'two', b'one'])

    def test_zrangebyscore(self):
        self.redis.zadd('foo', zero=0)
        self.redis.zadd('foo', two=2)
        self.redis.zadd('foo', two_a_also=2)
        self.redis.zadd('foo', two_b_also=2)
        self.redis.zadd('foo', four=4)
        self.assertEqual(self.redis.zrangebyscore('foo', 1, 3),
                         [b'two', b'two_a_also', b'two_b_also'])
        self.assertEqual(self.redis.zrangebyscore('foo', 2, 3),
                         [b'two', b'two_a_also', b'two_b_also'])
        self.assertEqual(self.redis.zrangebyscore('foo', 0, 4),
                         [b'zero', b'two', b'two_a_also', b'two_b_also',
                          b'four'])
        self.assertEqual(self.redis.zrangebyscore('foo', '-inf', 1),
                         [b'zero'])
        self.assertEqual(self.redis.zrangebyscore('foo', 2, '+inf'),
                         [b'two', b'two_a_also', b'two_b_also', b'four'])
        self.assertEqual(self.redis.zrangebyscore('foo', '-inf', '+inf'),
                         [b'zero', b'two', b'two_a_also', b'two_b_also',
                          b'four'])

    def test_zrangebysore_exclusive(self):
        self.redis.zadd('foo', zero=0)
        self.redis.zadd('foo', two=2)
        self.redis.zadd('foo', four=4)
        self.redis.zadd('foo', five=5)
        self.assertEqual(self.redis.zrangebyscore('foo', '(0', 6),
                         [b'two', b'four', b'five'])
        self.assertEqual(self.redis.zrangebyscore('foo', '(2', '(5'),
                         [b'four'])
        self.assertEqual(self.redis.zrangebyscore('foo', 0, '(4'),
                         [b'zero', b'two'])

    def test_zrangebyscore_raises_error(self):
        self.redis.zadd('foo', one=1)
        self.redis.zadd('foo', two=2)
        self.redis.zadd('foo', three=3)
        with self.assertRaises(redis.ResponseError):
            self.redis.zrangebyscore('foo', 'one', 2)
        with self.assertRaises(redis.ResponseError):
            self.redis.zrangebyscore('foo', 2, 'three')
        with self.assertRaises(redis.ResponseError):
            self.redis.zrangebyscore('foo', 2, '3)')
        with self.assertRaises(redis.RedisError):
            self.redis.zrangebyscore('foo', 2, '3)', 0, None)

    def test_zrangebyscore_slice(self):
        self.redis.zadd('foo', two_a=2)
        self.redis.zadd('foo', two_b=2)
        self.redis.zadd('foo', two_c=2)
        self.redis.zadd('foo', two_d=2)
        self.assertEqual(self.redis.zrangebyscore('foo', 0, 4, 0, 2),
                         [b'two_a', b'two_b'])
        self.assertEqual(self.redis.zrangebyscore('foo', 0, 4, 1, 3),
                         [b'two_b', b'two_c', b'two_d'])

    def test_zrangebyscore_withscores(self):
        self.redis.zadd('foo', one=1)
        self.redis.zadd('foo', two=2)
        self.redis.zadd('foo', three=3)
        self.assertEqual(self.redis.zrangebyscore('foo', 1, 3, 0, 2, True),
                         [(b'one', 1), (b'two', 2)])

    def test_zrevrangebyscore(self):
        self.redis.zadd('foo', one=1)
        self.redis.zadd('foo', two=2)
        self.redis.zadd('foo', three=3)
        self.assertEqual(self.redis.zrevrangebyscore('foo', 3, 1),
                         [b'three', b'two', b'one'])
        self.assertEqual(self.redis.zrevrangebyscore('foo', 3, 2),
                         [b'three', b'two'])
        self.assertEqual(self.redis.zrevrangebyscore('foo', 3, 1, 0, 1),
                         [b'three'])
        self.assertEqual(self.redis.zrevrangebyscore('foo', 3, 1, 1, 2),
                         [b'two', b'one'])

    def test_zrevrangebyscore_exclusive(self):
        self.redis.zadd('foo', one=1)
        self.redis.zadd('foo', two=2)
        self.redis.zadd('foo', three=3)
        self.assertEqual(self.redis.zrevrangebyscore('foo', '(3', 1),
                         [b'two', b'one'])
        self.assertEqual(self.redis.zrevrangebyscore('foo', 3, '(2'),
                         [b'three'])
        self.assertEqual(self.redis.zrevrangebyscore('foo', '(3', '(1'),
                         [b'two'])
        self.assertEqual(self.redis.zrevrangebyscore('foo', '(2', 1, 0, 1),
                         [b'one'])
        self.assertEqual(self.redis.zrevrangebyscore('foo', '(2', '(1', 0, 1),
                         [])
        self.assertEqual(self.redis.zrevrangebyscore('foo', '(3', '(0', 1, 2),
                         [b'one'])

    def test_zrevrangebyscore_raises_error(self):
        self.redis.zadd('foo', one=1)
        self.redis.zadd('foo', two=2)
        self.redis.zadd('foo', three=3)
        with self.assertRaises(redis.ResponseError):
            self.redis.zrevrangebyscore('foo', 'three', 1)
        with self.assertRaises(redis.ResponseError):
            self.redis.zrevrangebyscore('foo', 3, 'one')
        with self.assertRaises(redis.ResponseError):
            self.redis.zrevrangebyscore('foo', 3, '1)')
        with self.assertRaises(redis.ResponseError):
            self.redis.zrevrangebyscore('foo', '((3', '1)')

    def test_zremrangebyrank(self):
        self.redis.zadd('foo', one=1)
        self.redis.zadd('foo', two=2)
        self.redis.zadd('foo', three=3)
        self.assertEqual(self.redis.zremrangebyrank('foo', 0, 1), 2)
        self.assertEqual(self.redis.zrange('foo', 0, -1), [b'three'])

    def test_zremrangebyrank_negative_indices(self):
        self.redis.zadd('foo', one=1)
        self.redis.zadd('foo', two=2)
        self.redis.zadd('foo', three=3)
        self.assertEqual(self.redis.zremrangebyrank('foo', -2, -1), 2)
        self.assertEqual(self.redis.zrange('foo', 0, -1), [b'one'])

    def test_zremrangebyrank_out_of_bounds(self):
        self.redis.zadd('foo', one=1)
        self.assertEqual(self.redis.zremrangebyrank('foo', 1, 3), 0)

    def test_zremrangebyscore(self):
        self.redis.zadd('foo', zero=0)
        self.redis.zadd('foo', two=2)
        self.redis.zadd('foo', four=4)
        # Outside of range.
        self.assertEqual(self.redis.zremrangebyscore('foo', 5, 10), 0)
        self.assertEqual(self.redis.zrange('foo', 0, -1),
                         [b'zero', b'two', b'four'])
        # Middle of range.
        self.assertEqual(self.redis.zremrangebyscore('foo', 1, 3), 1)
        self.assertEqual(self.redis.zrange('foo', 0, -1), [b'zero', b'four'])
        self.assertEqual(self.redis.zremrangebyscore('foo', 1, 3), 0)
        # Entire range.
        self.assertEqual(self.redis.zremrangebyscore('foo', 0, 4), 2)
        self.assertEqual(self.redis.zrange('foo', 0, -1), [])

    def test_zremrangebyscore_exclusive(self):
        self.redis.zadd('foo', zero=0)
        self.redis.zadd('foo', two=2)
        self.redis.zadd('foo', four=4)
        self.assertEqual(self.redis.zremrangebyscore('foo', '(0', 1), 0)
        self.assertEqual(self.redis.zrange('foo', 0, -1),
                         [b'zero', b'two', b'four'])
        self.assertEqual(self.redis.zremrangebyscore('foo', '-inf', '(0'), 0)
        self.assertEqual(self.redis.zrange('foo', 0, -1),
                         [b'zero', b'two', b'four'])
        self.assertEqual(self.redis.zremrangebyscore('foo', '(2', 5), 1)
        self.assertEqual(self.redis.zrange('foo', 0, -1), [b'zero', b'two'])
        self.assertEqual(self.redis.zremrangebyscore('foo', 0, '(2'), 1)
        self.assertEqual(self.redis.zrange('foo', 0, -1), [b'two'])
        self.assertEqual(self.redis.zremrangebyscore('foo', '(1', '(3'), 1)
        self.assertEqual(self.redis.zrange('foo', 0, -1), [])

    def test_zremrangebyscore_raises_error(self):
        self.redis.zadd('foo', zero=0)
        self.redis.zadd('foo', two=2)
        self.redis.zadd('foo', four=4)
        with self.assertRaises(redis.ResponseError):
            self.redis.zremrangebyscore('foo', 'three', 1)
        with self.assertRaises(redis.ResponseError):
            self.redis.zremrangebyscore('foo', 3, 'one')
        with self.assertRaises(redis.ResponseError):
            self.redis.zremrangebyscore('foo', 3, '1)')
        with self.assertRaises(redis.ResponseError):
            self.redis.zremrangebyscore('foo', '((3', '1)')

    def test_zremrangebyscore_badkey(self):
        self.assertEqual(self.redis.zremrangebyscore('foo', 0, 2), 0)

    def test_zunionstore(self):
        self.redis.zadd('foo', one=1)
        self.redis.zadd('foo', two=2)
        self.redis.zadd('bar', one=1)
        self.redis.zadd('bar', two=2)
        self.redis.zadd('bar', three=3)
        self.redis.zunionstore('baz', ['foo', 'bar'])
        self.assertEqual(self.redis.zrange('baz', 0, -1, withscores=True),
                         [(b'one', 2), (b'three', 3), (b'two', 4)])

    def test_zunionstore_sum(self):
        self.redis.zadd('foo', one=1)
        self.redis.zadd('foo', two=2)
        self.redis.zadd('bar', one=1)
        self.redis.zadd('bar', two=2)
        self.redis.zadd('bar', three=3)
        self.redis.zunionstore('baz', ['foo', 'bar'], aggregate='SUM')
        self.assertEqual(self.redis.zrange('baz', 0, -1, withscores=True),
                         [(b'one', 2), (b'three', 3), (b'two', 4)])

    def test_zunionstore_max(self):
        self.redis.zadd('foo', one=0)
        self.redis.zadd('foo', two=0)
        self.redis.zadd('bar', one=1)
        self.redis.zadd('bar', two=2)
        self.redis.zadd('bar', three=3)
        self.redis.zunionstore('baz', ['foo', 'bar'], aggregate='MAX')
        self.assertEqual(self.redis.zrange('baz', 0, -1, withscores=True),
                         [(b'one', 1), (b'two', 2), (b'three', 3)])

    def test_zunionstore_min(self):
        self.redis.zadd('foo', one=1)
        self.redis.zadd('foo', two=2)
        self.redis.zadd('bar', one=0)
        self.redis.zadd('bar', two=0)
        self.redis.zadd('bar', three=3)
        self.redis.zunionstore('baz', ['foo', 'bar'], aggregate='MIN')
        self.assertEqual(self.redis.zrange('baz', 0, -1, withscores=True),
                         [(b'one', 0), (b'two', 0), (b'three', 3)])

    def test_zunionstore_weights(self):
        self.redis.zadd('foo', one=1)
        self.redis.zadd('foo', two=2)
        self.redis.zadd('bar', one=1)
        self.redis.zadd('bar', two=2)
        self.redis.zadd('bar', four=4)
        self.redis.zunionstore('baz', {'foo': 1, 'bar': 2}, aggregate='SUM')
        self.assertEqual(self.redis.zrange('baz', 0, -1, withscores=True),
                         [(b'one', 3), (b'two', 6), (b'four', 8)])

    def test_zunionstore_mixed_set_types(self):
        # No score, redis will use 1.0.
        self.redis.sadd('foo', 'one')
        self.redis.sadd('foo', 'two')
        self.redis.zadd('bar', one=1)
        self.redis.zadd('bar', two=2)
        self.redis.zadd('bar', three=3)
        self.redis.zunionstore('baz', ['foo', 'bar'], aggregate='SUM')
        self.assertEqual(self.redis.zrange('baz', 0, -1, withscores=True),
                         [(b'one', 2), (b'three', 3), (b'two', 3)])

    def test_zunionstore_badkey(self):
        self.redis.zadd('foo', one=1)
        self.redis.zadd('foo', two=2)
        self.redis.zunionstore('baz', ['foo', 'bar'], aggregate='SUM')
        self.assertEqual(self.redis.zrange('baz', 0, -1, withscores=True),
                         [(b'one', 1), (b'two', 2)])
        self.redis.zunionstore('baz', {'foo': 1, 'bar': 2}, aggregate='SUM')
        self.assertEqual(self.redis.zrange('baz', 0, -1, withscores=True),
                         [(b'one', 1), (b'two', 2)])

    def test_zinterstore(self):
        self.redis.zadd('foo', one=1)
        self.redis.zadd('foo', two=2)
        self.redis.zadd('bar', one=1)
        self.redis.zadd('bar', two=2)
        self.redis.zadd('bar', three=3)
        self.redis.zinterstore('baz', ['foo', 'bar'])
        self.assertEqual(self.redis.zrange('baz', 0, -1, withscores=True),
                         [(b'one', 2), (b'two', 4)])

    def test_zinterstore_mixed_set_types(self):
        self.redis.sadd('foo', 'one')
        self.redis.sadd('foo', 'two')
        self.redis.zadd('bar', one=1)
        self.redis.zadd('bar', two=2)
        self.redis.zadd('bar', three=3)
        self.redis.zinterstore('baz', ['foo', 'bar'], aggregate='SUM')
        self.assertEqual(self.redis.zrange('baz', 0, -1, withscores=True),
                         [(b'one', 2), (b'two', 3)])

    def test_zinterstore_max(self):
        self.redis.zadd('foo', one=0)
        self.redis.zadd('foo', two=0)
        self.redis.zadd('bar', one=1)
        self.redis.zadd('bar', two=2)
        self.redis.zadd('bar', three=3)
        self.redis.zinterstore('baz', ['foo', 'bar'], aggregate='MAX')
        self.assertEqual(self.redis.zrange('baz', 0, -1, withscores=True),
                         [(b'one', 1), (b'two', 2)])

    def test_zinterstore_onekey(self):
        self.redis.zadd('foo', one=1)
        self.redis.zinterstore('baz', ['foo'], aggregate='MAX')
        self.assertEqual(self.redis.zrange('baz', 0, -1, withscores=True),
                         [(b'one', 1)])

    def test_zinterstore_nokey(self):
        with self.assertRaises(redis.ResponseError):
            self.redis.zinterstore('baz', [], aggregate='MAX')

    def test_zunionstore_nokey(self):
        with self.assertRaises(redis.ResponseError):
            self.redis.zunionstore('baz', [], aggregate='MAX')

    def test_multidb(self):
        r1 = self.create_redis(db=0)
        r2 = self.create_redis(db=1)

        r1['r1'] = 'r1'
        r2['r2'] = 'r2'

        self.assertTrue('r2' not in r1)
        self.assertTrue('r1' not in r2)

        self.assertEqual(r1['r1'], b'r1')
        self.assertEqual(r2['r2'], b'r2')

        r1.flushall()

        self.assertTrue('r1' not in r1)
        self.assertTrue('r2' not in r2)

    def test_basic_sort(self):
        self.redis.rpush('foo', '2')
        self.redis.rpush('foo', '1')
        self.redis.rpush('foo', '3')

        self.assertEqual(self.redis.sort('foo'), [b'1', b'2', b'3'])

    def test_empty_sort(self):
        self.assertEqual(self.redis.sort('foo'), [])

    def test_sort_range_offset_range(self):
        self.redis.rpush('foo', '2')
        self.redis.rpush('foo', '1')
        self.redis.rpush('foo', '4')
        self.redis.rpush('foo', '3')

        self.assertEqual(self.redis.sort('foo', start=0, num=2), [b'1', b'2'])

    def test_sort_range_offset_range_and_desc(self):
        self.redis.rpush('foo', '2')
        self.redis.rpush('foo', '1')
        self.redis.rpush('foo', '4')
        self.redis.rpush('foo', '3')

        self.assertEqual(self.redis.sort("foo", start=0, num=1, desc=True),
                         [b"4"])

    def test_sort_range_offset_norange(self):
        with self.assertRaises(redis.RedisError):
            self.redis.sort('foo', start=1)

    def test_sort_range_with_large_range(self):
        self.redis.rpush('foo', '2')
        self.redis.rpush('foo', '1')
        self.redis.rpush('foo', '4')
        self.redis.rpush('foo', '3')
        # num=20 even though len(foo) is 4.
        self.assertEqual(self.redis.sort('foo', start=1, num=20),
                         [b'2', b'3', b'4'])

    def test_sort_descending(self):
        self.redis.rpush('foo', '1')
        self.redis.rpush('foo', '2')
        self.redis.rpush('foo', '3')
        self.assertEqual(self.redis.sort('foo', desc=True), [b'3', b'2', b'1'])

    def test_sort_alpha(self):
        self.redis.rpush('foo', '2a')
        self.redis.rpush('foo', '1b')
        self.redis.rpush('foo', '2b')
        self.redis.rpush('foo', '1a')

        self.assertEqual(self.redis.sort('foo', alpha=True),
                         [b'1a', b'1b', b'2a', b'2b'])

    def test_foo(self):
        self.redis.rpush('foo', '2a')
        self.redis.rpush('foo', '1b')
        self.redis.rpush('foo', '2b')
        self.redis.rpush('foo', '1a')
        with self.assertRaises(redis.ResponseError):
            self.redis.sort('foo', alpha=False)

    def test_sort_with_store_option(self):
        self.redis.rpush('foo', '2')
        self.redis.rpush('foo', '1')
        self.redis.rpush('foo', '4')
        self.redis.rpush('foo', '3')

        self.assertEqual(self.redis.sort('foo', store='bar'), 4)
        self.assertEqual(self.redis.lrange('bar', 0, -1),
                         [b'1', b'2', b'3', b'4'])

    def test_sort_with_by_and_get_option(self):
        self.redis.rpush('foo', '2')
        self.redis.rpush('foo', '1')
        self.redis.rpush('foo', '4')
        self.redis.rpush('foo', '3')

        self.redis['weight_1'] = '4'
        self.redis['weight_2'] = '3'
        self.redis['weight_3'] = '2'
        self.redis['weight_4'] = '1'

        self.redis['data_1'] = 'one'
        self.redis['data_2'] = 'two'
        self.redis['data_3'] = 'three'
        self.redis['data_4'] = 'four'

        self.assertEqual(self.redis.sort('foo', by='weight_*', get='data_*'),
                         [b'four', b'three', b'two', b'one'])
        self.assertEqual(self.redis.sort('foo', by='weight_*', get='#'),
                         [b'4', b'3', b'2', b'1'])
        self.assertEqual(
            self.redis.sort('foo', by='weight_*', get=('data_*', '#')),
            [b'four', b'4', b'three', b'3', b'two', b'2', b'one', b'1'])
        self.assertEqual(self.redis.sort('foo', by='weight_*', get='data_1'),
                         [None, None, None, None])

    def test_sort_with_hash(self):
        self.redis.rpush('foo', 'middle')
        self.redis.rpush('foo', 'eldest')
        self.redis.rpush('foo', 'youngest')
        self.redis.hset('record_youngest', 'age', 1)
        self.redis.hset('record_youngest', 'name', 'baby')

        self.redis.hset('record_middle', 'age', 10)
        self.redis.hset('record_middle', 'name', 'teen')

        self.redis.hset('record_eldest', 'age', 20)
        self.redis.hset('record_eldest', 'name', 'adult')

        self.assertEqual(self.redis.sort('foo', by='record_*->age'),
                         [b'youngest', b'middle', b'eldest'])
        self.assertEqual(
            self.redis.sort('foo', by='record_*->age', get='record_*->name'),
            [b'baby', b'teen', b'adult'])

    def test_sort_with_set(self):
        self.redis.sadd('foo', '3')
        self.redis.sadd('foo', '1')
        self.redis.sadd('foo', '2')
        self.assertEqual(self.redis.sort('foo'), [b'1', b'2', b'3'])

    def test_pipeline(self):
        # The pipeline method returns an object for
        # issuing multiple commands in a batch.
        p = self.redis.pipeline()
        p.watch('bam')
        p.multi()
        p.set('foo', 'bar').get('foo')
        p.lpush('baz', 'quux')
        p.lpush('baz', 'quux2').lrange('baz', 0, -1)
        res = p.execute()

        # Check return values returned as list.
        self.assertEqual([True, b'bar', 1, 2, [b'quux2', b'quux']], res)

        # Check side effects happened as expected.
        self.assertEqual([b'quux2', b'quux'], self.redis.lrange('baz', 0, -1))

        # Check that the command buffer has been emptied.
        self.assertEqual([], p.execute())

    def test_pipeline_ignore_errors(self):
        """Test the pipeline ignoring errors when asked."""
        with self.redis.pipeline() as p:
            p.set('foo', 'bar')
            p.rename('baz', 'bats')
            with self.assertRaises(redis.exceptions.ResponseError):
                p.execute()
            self.assertEqual([], p.execute())
        with self.redis.pipeline() as p:
            p.set('foo', 'bar')
            p.rename('baz', 'bats')
            res = p.execute(raise_on_error=False)

            self.assertEqual([], p.execute())

            self.assertEqual(len(res), 2)
            self.assertIsInstance(res[1], redis.exceptions.ResponseError)

    def test_multiple_successful_watch_calls(self):
        p = self.redis.pipeline()
        p.watch('bam')
        p.multi()
        p.set('foo', 'bar')
        # Check that the watched keys buffer has been emptied.
        p.execute()

        # bam is no longer being watched, so it's ok to modify
        # it now.
        p.watch('foo')
        self.redis.set('bam', 'boo')
        p.multi()
        p.set('foo', 'bats')
        self.assertEqual(p.execute(), [True])

    def test_pipeline_non_transactional(self):
        # For our simple-minded model I don't think
        # there is any observable difference.
        p = self.redis.pipeline(transaction=False)
        res = p.set('baz', 'quux').get('baz').execute()

        self.assertEqual([True, b'quux'], res)

    def test_pipeline_raises_when_watched_key_changed(self):
        self.redis.set('foo', 'bar')
        self.redis.rpush('greet', 'hello')
        p = self.redis.pipeline()
        self.addCleanup(p.reset)

        p.watch('greet', 'foo')
        nextf = p.get('foo') + b'baz'
        # Simulate change happening on another thread.
        self.redis.rpush('greet', 'world')
        # Begin pipelining.
        p.multi()
        p.set('foo', nextf)

        with self.assertRaises(redis.WatchError):
            p.execute()

    def test_pipeline_succeeds_despite_unwatched_key_changed(self):
        # Same setup as before except for the params to the WATCH command.
        self.redis.set('foo', 'bar')
        self.redis.rpush('greet', 'hello')
        p = self.redis.pipeline()
        try:
            # Only watch one of the 2 keys.
            p.watch('foo')
            nextf = p.get('foo') + b'baz'
            # Simulate change happening on another thread.
            self.redis.rpush('greet', 'world')
            p.multi()
            p.set('foo', nextf)
            p.execute()

            # Check the commands were executed.
            self.assertEqual(b'barbaz', self.redis.get('foo'))
        finally:
            p.reset()

    def test_pipeline_succeeds_when_watching_nonexistent_key(self):
        self.redis.set('foo', 'bar')
        self.redis.rpush('greet', 'hello')
        p = self.redis.pipeline()
        try:
            # Also watch a nonexistent key.
            p.watch('foo', 'bam')
            nextf = p.get('foo') + b'baz'
            # Simulate change happening on another thread.
            self.redis.rpush('greet', 'world')
            p.multi()
            p.set('foo', nextf)
            p.execute()

            # Check the commands were executed.
            self.assertEqual(b'barbaz', self.redis.get('foo'))
        finally:
            p.reset()

    def test_watch_state_is_cleared_across_multiple_watches(self):
        self.redis.set('foo', 'one')
        self.redis.set('bar', 'baz')
        p = self.redis.pipeline()
        self.addCleanup(p.reset)

        p.watch('foo')
        # Simulate change happening on another thread.
        self.redis.set('foo', 'three')
        p.multi()
        p.set('foo', 'three')
        with self.assertRaises(redis.WatchError):
            p.execute()

        # Now watch another key.  It should be ok to change
        # foo as we're no longer watching it.
        p.watch('bar')
        self.redis.set('foo', 'four')
        p.multi()
        p.set('bar', 'five')
        self.assertEqual(p.execute(), [True])

    def test_pipeline_proxies_to_redis_object(self):
        p = self.redis.pipeline()
        self.assertTrue(hasattr(p, 'zadd'))
        with self.assertRaises(AttributeError):
            p.non_existent_attribute

    def test_pipeline_as_context_manager(self):
        self.redis.set('foo', 'bar')
        with self.redis.pipeline() as p:
            p.watch('foo')
            self.assertTrue(isinstance(p, redis.client.BasePipeline)
                            or p.need_reset)
            p.multi()
            p.set('foo', 'baz')
            p.execute()

        # Usually you would consider the pipeline to
        # have been destroyed
        # after the with statement, but we need to check
        # it was reset properly:
        self.assertTrue(isinstance(p, redis.client.BasePipeline)
                        or not p.need_reset)

    def test_pipeline_transaction_shortcut(self):
        # This example taken pretty much from the redis-py documentation.
        self.redis.set('OUR-SEQUENCE-KEY', 13)
        calls = []

        def client_side_incr(pipe):
            calls.append((pipe,))
            current_value = pipe.get('OUR-SEQUENCE-KEY')
            next_value = int(current_value) + 1

            if len(calls) < 3:
                # Simulate a change from another thread.
                self.redis.set('OUR-SEQUENCE-KEY', next_value)

            pipe.multi()
            pipe.set('OUR-SEQUENCE-KEY', next_value)

        res = self.redis.transaction(client_side_incr, 'OUR-SEQUENCE-KEY')

        self.assertEqual([True], res)
        self.assertEqual(16, int(self.redis.get('OUR-SEQUENCE-KEY')))
        self.assertEqual(3, len(calls))

    def test_key_patterns(self):
        self.redis.mset({'one': 1, 'two': 2, 'three': 3, 'four': 4})
        self.assertItemsEqual(self.redis.keys('*o*'),
                              [b'four', b'one', b'two'])
        self.assertItemsEqual(self.redis.keys('t??'), [b'two'])
        self.assertItemsEqual(self.redis.keys('*'),
                              [b'four', b'one', b'two', b'three'])
        self.assertItemsEqual(self.redis.keys(),
                              [b'four', b'one', b'two', b'three'])

    def test_ping(self):
        self.assertTrue(self.redis.ping())

    def test_type(self):
        self.redis.set('string_key', "value")
        self.redis.lpush("list_key", "value")
        self.redis.sadd("set_key", "value")
        self.redis.zadd("zset_key", 1, "value")
        self.redis.hset('hset_key', 'key', 'value')

        self.assertEqual(self.redis.type('string_key'), b'string')
        self.assertEqual(self.redis.type('list_key'), b'list')
        self.assertEqual(self.redis.type('set_key'), b'set')
        self.assertEqual(self.redis.type('zset_key'), b'zset')
        self.assertEqual(self.redis.type('hset_key'), b'hash')

<<<<<<< HEAD
    def test_pfadd(self):
        key = "hll-pfadd"
        self.assertEqual(
            1, self.redis.pfadd(key, "a", "b", "c", "d", "e", "f", "g"))
        self.assertEqual(7, self.redis.pfcount(key))

    def test_pfcount(self):
        key1 = "hll-pfcount01"
        key2 = "hll-pfcount02"
        self.assertEqual(1, self.redis.pfadd(key1, "foo", "bar", "zap"))
        self.assertEqual(0, self.redis.pfadd(key1, "zap", "zap", "zap"))
        self.assertEqual(0, self.redis.pfadd(key1, "foo", "bar"))
        self.assertEqual(3, self.redis.pfcount(key1))
        self.assertEqual(1, self.redis.pfadd(key2, "1", "2", "3"))
        self.assertEqual(3, self.redis.pfcount(key2))
        self.assertEqual(6, self.redis.pfcount(key1, key2))

    def test_pfmerge(self):
        key1 = "hll-pfmerge01"
        key2 = "hll-pfmerge02"
        key3 = "hll-pfmerge03"
        self.assertEqual(1, self.redis.pfadd(key1, "foo", "bar", "zap", "a"))
        self.assertEqual(1, self.redis.pfadd(key2, "a", "b", "c", "foo"))
        self.assertTrue(self.redis.pfmerge(key3, key1, key2))
        self.assertEqual(6, self.redis.pfcount(key3))
=======
    @attr('slow')
    def test_pubsub_subscribe(self):
        pubsub = self.redis.pubsub()
        pubsub.subscribe("channel")
        sleep(1)
        expected_message = {'type': 'subscribe', 'pattern': None,
                            'channel': b'channel', 'data': 1}
        message = pubsub.get_message()
        keys = list(pubsub.channels.keys())
        key = keys[0] if type(keys[0]) == bytes\
            else bytes(keys[0], encoding='utf-8')
        self.assertEqual(len(keys), 1)
        self.assertEqual(key, b'channel')
        self.assertEqual(message, expected_message)

    @attr('slow')
    def test_pubsub_psubscribe(self):
        pubsub = self.redis.pubsub()
        pubsub.psubscribe("channel.*")
        sleep(1)
        expected_message = {'type': 'psubscribe', 'pattern': None,
                            'channel': b'channel.*', 'data': 1}

        message = pubsub.get_message()
        keys = list(pubsub.patterns.keys())
        self.assertEqual(len(keys), 1)
        self.assertEqual(message, expected_message)

    @attr('slow')
    def test_pubsub_unsubscribe(self):
        pubsub = self.redis.pubsub()
        pubsub.subscribe('channel-1', 'channel-2', 'channel-3')
        sleep(1)
        expected_message = {'type': 'unsubscribe', 'pattern': None,
                            'channel': b'channel-1', 'data': 2}
        pubsub.get_message()
        pubsub.get_message()
        pubsub.get_message()

        # unsubscribe from one
        pubsub.unsubscribe('channel-1')
        sleep(1)
        message = pubsub.get_message()
        keys = list(pubsub.channels.keys())
        self.assertEqual(message, expected_message)
        self.assertEqual(len(keys), 2)

        # unsubscribe from multiple
        pubsub.unsubscribe()
        sleep(1)
        pubsub.get_message()
        pubsub.get_message()
        keys = list(pubsub.channels.keys())
        self.assertEqual(message, expected_message)
        self.assertEqual(len(keys), 0)

    @attr('slow')
    def test_pubsub_punsubscribe(self):
        pubsub = self.redis.pubsub()
        pubsub.psubscribe('channel-1.*', 'channel-2.*', 'channel-3.*')
        sleep(1)
        expected_message = {'type': 'punsubscribe', 'pattern': None,
                            'channel': b'channel-1.*', 'data': 2}
        pubsub.get_message()
        pubsub.get_message()
        pubsub.get_message()

        # unsubscribe from one
        pubsub.punsubscribe('channel-1.*')
        sleep(1)
        message = pubsub.get_message()
        keys = list(pubsub.patterns.keys())
        self.assertEqual(message, expected_message)
        self.assertEqual(len(keys), 2)

        # unsubscribe from multiple
        pubsub.punsubscribe()
        sleep(1)
        pubsub.get_message()
        pubsub.get_message()
        keys = list(pubsub.patterns.keys())
        self.assertEqual(len(keys), 0)

    @attr('slow')
    def test_pubsub_listen(self):
        def _listen(pubsub, q):
            count = 0
            for message in pubsub.listen():
                q.put(message)
                count += 1
                if count == 4:
                    pubsub.close()

        channel = 'ch1'
        patterns = ['ch1*', 'ch[1]', 'ch?']
        pubsub = self.redis.pubsub()
        pubsub.subscribe(channel)
        pubsub.psubscribe(*patterns)
        sleep(1)
        pubsub.get_message()
        pubsub.get_message()
        pubsub.get_message()
        pubsub.get_message()

        q = Queue()
        t = threading.Thread(target=_listen, args=(pubsub, q))
        t.start()
        msg = 'hello world'
        self.redis.publish(channel, msg)
        t.join()

        msg1 = q.get()
        msg2 = q.get()
        msg3 = q.get()
        msg4 = q.get()

        bpatterns = [pattern.encode() for pattern in patterns]
        bpatterns.append(channel.encode())
        msg = msg.encode()
        self.assertEqual(msg1['data'], msg)
        self.assertIn(msg1['channel'], bpatterns)
        self.assertEqual(msg2['data'], msg)
        self.assertIn(msg2['channel'], bpatterns)
        self.assertEqual(msg3['data'], msg)
        self.assertIn(msg3['channel'], bpatterns)
        self.assertEqual(msg4['data'], msg)
        self.assertIn(msg4['channel'], bpatterns)
>>>>>>> bb6d5df5


class TestFakeRedis(unittest.TestCase):
    def setUp(self):
        self.redis = self.create_redis()

    def tearDown(self):
        self.redis.flushall()
        del self.redis

    def assertInRange(self, value, start, end, msg=None):
        self.assertGreaterEqual(value, start, msg)
        self.assertLessEqual(value, end, msg)

    def create_redis(self, db=0):
        return fakeredis.FakeRedis(db=db)

    def test_setex(self):
        self.assertEqual(self.redis.setex('foo', 'bar', 100), True)
        self.assertEqual(self.redis.get('foo'), b'bar')

    def test_setex_using_timedelta(self):
        self.assertEqual(
            self.redis.setex('foo', 'bar', timedelta(seconds=100)), True)
        self.assertEqual(self.redis.get('foo'), b'bar')

    def test_lrem_postitive_count(self):
        self.redis.lpush('foo', 'same')
        self.redis.lpush('foo', 'same')
        self.redis.lpush('foo', 'different')
        self.redis.lrem('foo', 'same', 2)
        self.assertEqual(self.redis.lrange('foo', 0, -1), [b'different'])

    def test_lrem_negative_count(self):
        self.redis.lpush('foo', 'removeme')
        self.redis.lpush('foo', 'three')
        self.redis.lpush('foo', 'two')
        self.redis.lpush('foo', 'one')
        self.redis.lpush('foo', 'removeme')
        self.redis.lrem('foo', 'removeme', -1)
        # Should remove it from the end of the list,
        # leaving the 'removeme' from the front of the list alone.
        self.assertEqual(self.redis.lrange('foo', 0, -1),
                         [b'removeme', b'one', b'two', b'three'])

    def test_lrem_zero_count(self):
        self.redis.lpush('foo', 'one')
        self.redis.lpush('foo', 'one')
        self.redis.lpush('foo', 'one')
        self.redis.lrem('foo', 'one')
        self.assertEqual(self.redis.lrange('foo', 0, -1), [])

    def test_lrem_default_value(self):
        self.redis.lpush('foo', 'one')
        self.redis.lpush('foo', 'one')
        self.redis.lpush('foo', 'one')
        self.redis.lrem('foo', 'one')
        self.assertEqual(self.redis.lrange('foo', 0, -1), [])

    def test_lrem_does_not_exist(self):
        self.redis.lpush('foo', 'one')
        self.redis.lrem('foo', 'one')
        # These should be noops.
        self.redis.lrem('foo', 'one', -2)
        self.redis.lrem('foo', 'one', 2)

    def test_lrem_return_value(self):
        self.redis.lpush('foo', 'one')
        count = self.redis.lrem('foo', 'one', 0)
        self.assertEqual(count, 1)
        self.assertEqual(self.redis.lrem('foo', 'one'), 0)

    def test_zadd_deprecated(self):
        result = self.redis.zadd('foo', 'one', 1)
        self.assertEqual(result, 1)
        self.assertEqual(self.redis.zrange('foo', 0, -1), [b'one'])

    def test_zadd_missing_required_params(self):
        with self.assertRaises(redis.RedisError):
            # Missing the 'score' param.
            self.redis.zadd('foo', 'one')
        with self.assertRaises(redis.RedisError):
            # Missing the 'value' param.
            self.redis.zadd('foo', None, score=1)
        with self.assertRaises(redis.RedisError):
            self.redis.zadd('foo')

    def test_zadd_with_single_keypair(self):
        result = self.redis.zadd('foo', bar=1)
        self.assertEqual(result, 1)
        self.assertEqual(self.redis.zrange('foo', 0, -1), [b'bar'])

    def test_zadd_with_multiple_keypairs(self):
        result = self.redis.zadd('foo', bar=1, baz=9)
        self.assertEqual(result, 2)
        self.assertEqual(self.redis.zrange('foo', 0, -1), [b'bar', b'baz'])

    def test_zadd_with_name_is_non_string(self):
        result = self.redis.zadd('foo', 1, 9)
        self.assertEqual(result, 1)
        self.assertEqual(self.redis.zrange('foo', 0, -1), [b'1'])

    def test_set_nx_doesnt_set_value_twice(self):
        self.assertEqual(self.redis.set('foo', 'bar', nx=True), True)
        self.assertEqual(self.redis.set('foo', 'bar', nx=True), None)

    def test_set_xx_set_value_when_exists(self):
        self.assertEqual(self.redis.set('foo', 'bar', xx=True), None)
        self.redis.set('foo', 'bar')
        self.assertEqual(self.redis.set('foo', 'bar', xx=True), True)

    @attr('slow')
    def test_set_ex_should_expire_value(self):
        self.redis.set('foo', 'bar', ex=0)
        self.assertEqual(self.redis.get('foo'), b'bar')
        self.redis.set('foo', 'bar', ex=1)
        sleep(2)
        self.assertEqual(self.redis.get('foo'), None)

    @attr('slow')
    def test_set_px_should_expire_value(self):
        self.redis.set('foo', 'bar', px=500)
        sleep(1.5)
        self.assertEqual(self.redis.get('foo'), None)

    @attr('slow')
    def test_psetex_expire_value(self):
        with self.assertRaises(ResponseError):
            self.redis.psetex('foo', 0, 'bar')
        self.redis.psetex('foo', 500, 'bar')
        sleep(1.5)
        self.assertEqual(self.redis.get('foo'), None)

    @attr('slow')
    def test_psetex_expire_value_using_timedelta(self):
        with self.assertRaises(ResponseError):
            self.redis.psetex('foo', timedelta(seconds=0), 'bar')
        self.redis.psetex('foo', timedelta(seconds=0.5), 'bar')
        sleep(1.5)
        self.assertEqual(self.redis.get('foo'), None)

    @attr('slow')
    def test_expire_should_expire_key(self):
        self.redis.set('foo', 'bar')
        self.assertEqual(self.redis.get('foo'), b'bar')
        self.redis.expire('foo', 1)
        sleep(1.5)
        self.assertEqual(self.redis.get('foo'), None)
        self.assertEqual(self.redis.expire('bar', 1), False)

    def test_expire_should_return_true_for_existing_key(self):
        self.redis.set('foo', 'bar')
        rv = self.redis.expire('foo', 1)
        self.assertIs(rv, True)

    def test_expire_should_return_false_for_missing_key(self):
        rv = self.redis.expire('missing', 1)
        self.assertIs(rv, False)

    @attr('slow')
    def test_expire_should_expire_key_using_timedelta(self):
        self.redis.set('foo', 'bar')
        self.assertEqual(self.redis.get('foo'), b'bar')
        self.redis.expire('foo', timedelta(seconds=1))
        sleep(1.5)
        self.assertEqual(self.redis.get('foo'), None)
        self.assertEqual(self.redis.expire('bar', 1), False)

    @attr('slow')
    def test_expireat_should_expire_key_by_datetime(self):
        self.redis.set('foo', 'bar')
        self.assertEqual(self.redis.get('foo'), b'bar')
        self.redis.expireat('foo', datetime.now() + timedelta(seconds=1))
        sleep(1.5)
        self.assertEqual(self.redis.get('foo'), None)
        self.assertEqual(self.redis.expireat('bar', datetime.now()), False)

    @attr('slow')
    def test_expireat_should_expire_key_by_timestamp(self):
        self.redis.set('foo', 'bar')
        self.assertEqual(self.redis.get('foo'), b'bar')
        self.redis.expireat('foo', int(time() + 1))
        sleep(1.5)
        self.assertEqual(self.redis.get('foo'), None)
        self.assertEqual(self.redis.expire('bar', 1), False)

    def test_expireat_should_return_true_for_existing_key(self):
        self.redis.set('foo', 'bar')
        rv = self.redis.expireat('foo', int(time() + 1))
        self.assertIs(rv, True)

    def test_expireat_should_return_false_for_missing_key(self):
        rv = self.redis.expireat('missing', int(time() + 1))
        self.assertIs(rv, False)

    def test_ttl_should_return_none_for_non_expiring_key(self):
        self.redis.set('foo', 'bar')
        self.assertEqual(self.redis.get('foo'), b'bar')
        self.assertEqual(self.redis.ttl('foo'), None)

    def test_ttl_should_return_value_for_expiring_key(self):
        self.redis.set('foo', 'bar')
        self.redis.expire('foo', 1)
        self.assertEqual(self.redis.ttl('foo'), 1)
        self.redis.expire('foo', 2)
        self.assertEqual(self.redis.ttl('foo'), 2)
        long_long_c_max = 100000000000
        # See https://github.com/antirez/redis/blob/unstable/src/db.c#L632
        self.redis.expire('foo', long_long_c_max)
        self.assertEqual(self.redis.ttl('foo'), long_long_c_max)

    def test_pttl_should_return_none_for_non_expiring_key(self):
        self.redis.set('foo', 'bar')
        self.assertEqual(self.redis.get('foo'), b'bar')
        self.assertEqual(self.redis.pttl('foo'), None)

    def test_pttl_should_return_value_for_expiring_key(self):
        d = 100
        self.redis.set('foo', 'bar')
        self.redis.expire('foo', 1)
        self.assertInRange(self.redis.pttl('foo'), 1000 - d, 1000)
        self.redis.expire('foo', 2)
        self.assertInRange(self.redis.pttl('foo'), 2000 - d, 2000)
        long_long_c_max = 100000000000
        # See https://github.com/antirez/redis/blob/unstable/src/db.c#L632
        self.redis.expire('foo', long_long_c_max)
        self.assertInRange(self.redis.pttl('foo'),
                           long_long_c_max * 1000 - d,
                           long_long_c_max * 1000)


@redis_must_be_running
class TestRealRedis(TestFakeRedis):
    def create_redis(self, db=0):
        return redis.Redis('localhost', port=6379, db=db)


@redis_must_be_running
class TestRealStrictRedis(TestFakeStrictRedis):
    def create_redis(self, db=0):
        return redis.StrictRedis('localhost', port=6379, db=db)


class TestInitArgs(unittest.TestCase):
    def test_can_accept_any_kwargs(self):
        fakeredis.FakeRedis(foo='bar', bar='baz')
        fakeredis.FakeStrictRedis(foo='bar', bar='baz')

    def test_from_url(self):
        db = fakeredis.FakeStrictRedis.from_url(
            'redis://username:password@localhost:6379/0')
        db.set('foo', 'bar')
        self.assertEqual(db.get('foo'), b'bar')

    def test_from_url_with_db_arg(self):
        db = fakeredis.FakeStrictRedis.from_url(
            'redis://username:password@localhost:6379/0')
        db1 = fakeredis.FakeStrictRedis.from_url(
            'redis://username:password@localhost:6379/1')
        db2 = fakeredis.FakeStrictRedis.from_url(
            'redis://username:password@localhost:6379/',
            db=2)
        db.set('foo', 'foo0')
        db1.set('foo', 'foo1')
        db2.set('foo', 'foo2')
        self.assertEqual(db.get('foo'), b'foo0')
        self.assertEqual(db1.get('foo'), b'foo1')
        self.assertEqual(db2.get('foo'), b'foo2')

    def test_from_url_db_value_error(self):
        # In ValueError, should default to 0
        db = fakeredis.FakeStrictRedis.from_url(
            'redis://username:password@localhost:6379/a')
        self.assertEqual(db._db_num, 0)


if __name__ == '__main__':
    unittest.main()<|MERGE_RESOLUTION|>--- conflicted
+++ resolved
@@ -1783,33 +1783,6 @@
         self.assertEqual(self.redis.type('zset_key'), b'zset')
         self.assertEqual(self.redis.type('hset_key'), b'hash')
 
-<<<<<<< HEAD
-    def test_pfadd(self):
-        key = "hll-pfadd"
-        self.assertEqual(
-            1, self.redis.pfadd(key, "a", "b", "c", "d", "e", "f", "g"))
-        self.assertEqual(7, self.redis.pfcount(key))
-
-    def test_pfcount(self):
-        key1 = "hll-pfcount01"
-        key2 = "hll-pfcount02"
-        self.assertEqual(1, self.redis.pfadd(key1, "foo", "bar", "zap"))
-        self.assertEqual(0, self.redis.pfadd(key1, "zap", "zap", "zap"))
-        self.assertEqual(0, self.redis.pfadd(key1, "foo", "bar"))
-        self.assertEqual(3, self.redis.pfcount(key1))
-        self.assertEqual(1, self.redis.pfadd(key2, "1", "2", "3"))
-        self.assertEqual(3, self.redis.pfcount(key2))
-        self.assertEqual(6, self.redis.pfcount(key1, key2))
-
-    def test_pfmerge(self):
-        key1 = "hll-pfmerge01"
-        key2 = "hll-pfmerge02"
-        key3 = "hll-pfmerge03"
-        self.assertEqual(1, self.redis.pfadd(key1, "foo", "bar", "zap", "a"))
-        self.assertEqual(1, self.redis.pfadd(key2, "a", "b", "c", "foo"))
-        self.assertTrue(self.redis.pfmerge(key3, key1, key2))
-        self.assertEqual(6, self.redis.pfcount(key3))
-=======
     @attr('slow')
     def test_pubsub_subscribe(self):
         pubsub = self.redis.pubsub()
@@ -1937,7 +1910,32 @@
         self.assertIn(msg3['channel'], bpatterns)
         self.assertEqual(msg4['data'], msg)
         self.assertIn(msg4['channel'], bpatterns)
->>>>>>> bb6d5df5
+
+    def test_pfadd(self):
+        key = "hll-pfadd"
+        self.assertEqual(
+            1, self.redis.pfadd(key, "a", "b", "c", "d", "e", "f", "g"))
+        self.assertEqual(7, self.redis.pfcount(key))
+
+    def test_pfcount(self):
+        key1 = "hll-pfcount01"
+        key2 = "hll-pfcount02"
+        self.assertEqual(1, self.redis.pfadd(key1, "foo", "bar", "zap"))
+        self.assertEqual(0, self.redis.pfadd(key1, "zap", "zap", "zap"))
+        self.assertEqual(0, self.redis.pfadd(key1, "foo", "bar"))
+        self.assertEqual(3, self.redis.pfcount(key1))
+        self.assertEqual(1, self.redis.pfadd(key2, "1", "2", "3"))
+        self.assertEqual(3, self.redis.pfcount(key2))
+        self.assertEqual(6, self.redis.pfcount(key1, key2))
+
+    def test_pfmerge(self):
+        key1 = "hll-pfmerge01"
+        key2 = "hll-pfmerge02"
+        key3 = "hll-pfmerge03"
+        self.assertEqual(1, self.redis.pfadd(key1, "foo", "bar", "zap", "a"))
+        self.assertEqual(1, self.redis.pfadd(key2, "a", "b", "c", "foo"))
+        self.assertTrue(self.redis.pfmerge(key3, key1, key2))
+        self.assertEqual(6, self.redis.pfcount(key3))
 
 
 class TestFakeRedis(unittest.TestCase):
